op {
  name: "Abort"
  attr {
    name: "error_msg"
    type: "string"
    default_value {
      s: ""
    }
    description: "A string which is the message associated with the exception."
  }
  summary: "Raise a exception to abort the process when called."
  description: "Returns nothing but an exception."
}
op {
  name: "Abs"
  input_arg {
    name: "x"
    type_attr: "T"
  }
  output_arg {
    name: "y"
    type_attr: "T"
  }
  attr {
    name: "T"
    type: "type"
    allowed_values {
      list {
        type: DT_FLOAT
        type: DT_DOUBLE
        type: DT_INT32
        type: DT_INT64
      }
    }
  }
  summary: "Computes the absolute value of a tensor."
  description: "Given a tensor `x`, this operation returns a tensor containing the absolute\nvalue of each element in `x`. For example, if x is an input element and y is\nan output element, this operation computes \\\\(y = |x|\\\\)."
}
op {
  name: "Add"
  input_arg {
    name: "x"
    type_attr: "T"
  }
  input_arg {
    name: "y"
    type_attr: "T"
  }
  output_arg {
    name: "z"
    type_attr: "T"
  }
  attr {
    name: "T"
    type: "type"
    allowed_values {
      list {
        type: DT_FLOAT
        type: DT_DOUBLE
        type: DT_UINT8
        type: DT_INT8
        type: DT_INT16
        type: DT_INT32
        type: DT_INT64
        type: DT_COMPLEX64
        type: DT_STRING
      }
    }
  }
  summary: "Returns x + y element-wise."
  description: "*NOTE*: Add supports broadcasting. AddN does not."
}
op {
  name: "AddN"
  input_arg {
    name: "inputs"
    description: "Must all be the same size and shape."
    type_attr: "T"
    number_attr: "N"
  }
  output_arg {
    name: "sum"
    type_attr: "T"
  }
  attr {
    name: "N"
    type: "int"
    has_minimum: true
    minimum: 1
  }
  attr {
    name: "T"
    type: "type"
    allowed_values {
      list {
        type: DT_FLOAT
        type: DT_DOUBLE
        type: DT_INT64
        type: DT_INT32
        type: DT_UINT8
        type: DT_UINT16
        type: DT_INT16
        type: DT_INT8
        type: DT_COMPLEX64
        type: DT_COMPLEX128
        type: DT_QINT8
        type: DT_QUINT8
        type: DT_QINT32
        type: DT_HALF
      }
    }
  }
  summary: "Add all input tensors element wise."
  is_aggregate: true
  is_commutative: true
}
op {
  name: "AdjustContrast"
  input_arg {
    name: "images"
    type_attr: "T"
  }
  input_arg {
    name: "contrast_factor"
    type: DT_FLOAT
  }
  input_arg {
    name: "min_value"
    type: DT_FLOAT
  }
  input_arg {
    name: "max_value"
    type: DT_FLOAT
  }
  output_arg {
    name: "output"
    type: DT_FLOAT
  }
  attr {
    name: "T"
    type: "type"
    allowed_values {
      list {
        type: DT_UINT8
        type: DT_INT8
        type: DT_INT16
        type: DT_INT32
        type: DT_INT64
        type: DT_FLOAT
        type: DT_DOUBLE
      }
    }
  }
  summary: "Deprecated. Disallowed in GraphDef version >= 2."
}
op {
  name: "AdjustContrastv2"
  input_arg {
    name: "images"
    description: "Images to adjust.  At least 3-D."
    type: DT_FLOAT
  }
  input_arg {
    name: "contrast_factor"
    description: "A float multiplier for adjusting contrast."
    type: DT_FLOAT
  }
  output_arg {
    name: "output"
    description: "The contrast-adjusted image or images."
    type: DT_FLOAT
  }
  summary: "Adjust the contrast of one or more images."
  description: "`images` is a tensor of at least 3 dimensions.  The last 3 dimensions are\ninterpreted as `[height, width, channels]`.  The other dimensions only\nrepresent a collection of images, such as `[batch, height, width, channels].`\n\nContrast is adjusted independently for each channel of each image.\n\nFor each channel, the Op first computes the mean of the image pixels in the\nchannel and then adjusts each component of each pixel to\n`(x - mean) * contrast_factor + mean`."
}
op {
  name: "All"
  input_arg {
    name: "input"
    description: "The tensor to reduce."
    type: DT_BOOL
  }
  input_arg {
    name: "reduction_indices"
    description: "The dimensions to reduce."
    type: DT_INT32
  }
  output_arg {
    name: "output"
    description: "The reduced tensor."
    type: DT_BOOL
  }
  attr {
    name: "keep_dims"
    type: "bool"
    default_value {
      b: false
    }
    description: "If true, retain reduced dimensions with length 1."
  }
  summary: "Computes the \"logical and\" of elements across dimensions of a tensor."
  description: "Reduces `input` along the dimensions given in `reduction_indices`. Unless\n`keep_dims` is true, the rank of the tensor is reduced by 1 for each entry in\n`reduction_indices`. If `keep_dims` is true, the reduced dimensions are\nretained with length 1."
}
op {
  name: "AllCandidateSampler"
  input_arg {
    name: "true_classes"
    description: "A batch_size * num_true matrix, in which each row contains the\nIDs of the num_true target_classes in the corresponding original label."
    type: DT_INT64
  }
  output_arg {
    name: "sampled_candidates"
    description: "A vector of length num_sampled, in which each element is\nthe ID of a sampled candidate."
    type: DT_INT64
  }
  output_arg {
    name: "true_expected_count"
    description: "A batch_size * num_true matrix, representing\nthe number of times each candidate is expected to occur in a batch\nof sampled candidates. If unique=true, then this is a probability."
    type: DT_FLOAT
  }
  output_arg {
    name: "sampled_expected_count"
    description: "A vector of length num_sampled, for each sampled\ncandidate representing the number of times the candidate is expected\nto occur in a batch of sampled candidates.  If unique=true, then this is a\nprobability."
    type: DT_FLOAT
  }
  attr {
    name: "num_true"
    type: "int"
    description: "Number of true labels per context."
    has_minimum: true
    minimum: 1
  }
  attr {
    name: "num_sampled"
    type: "int"
    description: "Number of candidates to produce per batch."
    has_minimum: true
    minimum: 1
  }
  attr {
    name: "unique"
    type: "bool"
    description: "If unique is true, we sample with rejection, so that all sampled\ncandidates in a batch are unique. This requires some approximation to\nestimate the post-rejection sampling probabilities."
  }
  attr {
    name: "seed"
    type: "int"
    default_value {
      i: 0
    }
    description: "If either seed or seed2 are set to be non-zero, the random number\ngenerator is seeded by the given seed.  Otherwise, it is seeded by a\nrandom seed."
  }
  attr {
    name: "seed2"
    type: "int"
    default_value {
      i: 0
    }
    description: "An second seed to avoid seed collision."
  }
  summary: "Generates labels for candidate sampling with a learned unigram distribution."
  description: "See explanations of candidate sampling and the data formats at\ngo/candidate-sampling.\n\nFor each batch, this op picks a single set of sampled candidate labels.\n\nThe advantages of sampling candidates per-batch are simplicity and the\npossibility of efficient dense matrix multiplication. The disadvantage is that\nthe sampled candidates must be chosen independently of the context and of the\ntrue labels."
}
op {
  name: "Any"
  input_arg {
    name: "input"
    description: "The tensor to reduce."
    type: DT_BOOL
  }
  input_arg {
    name: "reduction_indices"
    description: "The dimensions to reduce."
    type: DT_INT32
  }
  output_arg {
    name: "output"
    description: "The reduced tensor."
    type: DT_BOOL
  }
  attr {
    name: "keep_dims"
    type: "bool"
    default_value {
      b: false
    }
    description: "If true, retain reduced dimensions with length 1."
  }
  summary: "Computes the \"logical or\" of elements across dimensions of a tensor."
  description: "Reduces `input` along the dimensions given in `reduction_indices`. Unless\n`keep_dims` is true, the rank of the tensor is reduced by 1 for each entry in\n`reduction_indices`. If `keep_dims` is true, the reduced dimensions are\nretained with length 1."
}
op {
  name: "ApplyAdadelta"
  input_arg {
    name: "var"
    description: "Should be from a Variable()."
    type_attr: "T"
    is_ref: true
  }
  input_arg {
    name: "accum"
    description: "Should be from a Variable()."
    type_attr: "T"
    is_ref: true
  }
  input_arg {
    name: "accum_update"
    description: "Should be from a Variable()."
    type_attr: "T"
    is_ref: true
  }
  input_arg {
    name: "lr"
    description: "Scaling factor. Must be a scalar."
    type_attr: "T"
  }
  input_arg {
    name: "rho"
    description: "Decay factor. Must be a scalar."
    type_attr: "T"
  }
  input_arg {
    name: "epsilon"
    description: "Constant factor. Must be a scalar."
    type_attr: "T"
  }
  input_arg {
    name: "grad"
    description: "The gradient."
    type_attr: "T"
  }
  output_arg {
    name: "out"
    description: "Same as \"var\"."
    type_attr: "T"
    is_ref: true
  }
  attr {
    name: "T"
    type: "type"
    allowed_values {
      list {
        type: DT_FLOAT
        type: DT_DOUBLE
        type: DT_INT64
        type: DT_INT32
        type: DT_UINT8
        type: DT_UINT16
        type: DT_INT16
        type: DT_INT8
        type: DT_COMPLEX64
        type: DT_COMPLEX128
        type: DT_QINT8
        type: DT_QUINT8
        type: DT_QINT32
      }
    }
  }
  attr {
    name: "use_locking"
    type: "bool"
    default_value {
      b: false
    }
    description: "If True, updating of the var, accum and update_accum tensors will be protected by\na lock; otherwise the behavior is undefined, but may exhibit less contention."
  }
  summary: "Update \'*var\' according to the adadelta scheme."
  description: "accum = rho() * accum + (1 - rho()) * grad.square();\nupdate = (update_accum + epsilon).sqrt() * (accum + epsilon()).rsqrt() * grad;\nupdate_accum = rho() * update_accum + (1 - rho()) * update.square();\nvar -= update;"
}
op {
  name: "ApplyAdagrad"
  input_arg {
    name: "var"
    description: "Should be from a Variable()."
    type_attr: "T"
    is_ref: true
  }
  input_arg {
    name: "accum"
    description: "Should be from a Variable()."
    type_attr: "T"
    is_ref: true
  }
  input_arg {
    name: "lr"
    description: "Scaling factor. Must be a scalar."
    type_attr: "T"
  }
  input_arg {
    name: "grad"
    description: "The gradient."
    type_attr: "T"
  }
  output_arg {
    name: "out"
    description: "Same as \"var\"."
    type_attr: "T"
    is_ref: true
  }
  attr {
    name: "T"
    type: "type"
    allowed_values {
      list {
        type: DT_FLOAT
        type: DT_DOUBLE
        type: DT_INT64
        type: DT_INT32
        type: DT_UINT8
        type: DT_UINT16
        type: DT_INT16
        type: DT_INT8
        type: DT_COMPLEX64
        type: DT_COMPLEX128
        type: DT_QINT8
        type: DT_QUINT8
        type: DT_QINT32
        type: DT_HALF
      }
    }
  }
  attr {
    name: "use_locking"
    type: "bool"
    default_value {
      b: false
    }
    description: "If True, updating of the var and accum tensors will be protected by\na lock; otherwise the behavior is undefined, but may exhibit less contention."
  }
  summary: "Update \'*var\' according to the adagrad scheme."
  description: "accum += grad * grad\nvar -= lr * grad * (1 / sqrt(accum))"
}
op {
  name: "ApplyAdam"
  input_arg {
    name: "var"
    description: "Should be from a Variable()."
    type_attr: "T"
    is_ref: true
  }
  input_arg {
    name: "m"
    description: "Should be from a Variable()."
    type_attr: "T"
    is_ref: true
  }
  input_arg {
    name: "v"
    description: "Should be from a Variable()."
    type_attr: "T"
    is_ref: true
  }
  input_arg {
    name: "beta1_power"
    description: "Must be a scalar."
    type_attr: "T"
  }
  input_arg {
    name: "beta2_power"
    description: "Must be a scalar."
    type_attr: "T"
  }
  input_arg {
    name: "lr"
    description: "Scaling factor. Must be a scalar."
    type_attr: "T"
  }
  input_arg {
    name: "beta1"
    description: "Momentum factor. Must be a scalar."
    type_attr: "T"
  }
  input_arg {
    name: "beta2"
    description: "Momentum factor. Must be a scalar."
    type_attr: "T"
  }
  input_arg {
    name: "epsilon"
    description: "Ridge term. Must be a scalar."
    type_attr: "T"
  }
  input_arg {
    name: "grad"
    description: "The gradient."
    type_attr: "T"
  }
  output_arg {
    name: "out"
    description: "Same as \"var\"."
    type_attr: "T"
    is_ref: true
  }
  attr {
    name: "T"
    type: "type"
    allowed_values {
      list {
        type: DT_FLOAT
        type: DT_DOUBLE
        type: DT_INT64
        type: DT_INT32
        type: DT_UINT8
        type: DT_UINT16
        type: DT_INT16
        type: DT_INT8
        type: DT_COMPLEX64
        type: DT_COMPLEX128
        type: DT_QINT8
        type: DT_QUINT8
        type: DT_QINT32
        type: DT_HALF
      }
    }
  }
  attr {
    name: "use_locking"
    type: "bool"
    default_value {
      b: false
    }
    description: "If True, updating of the var, m, and v tensors will be protected by\na lock; otherwise the behavior is undefined, but may exhibit less contention."
  }
  summary: "Update \'*var\' according to the Adam algorithm."
  description: "lr_t <- learning_rate * sqrt(1 - beta2^t) / (1 - beta1^t)\nm_t <- beta1 * m_{t-1} + (1 - beta1) * g_t\nv_t <- beta2 * v_{t-1} + (1 - beta2) * g_t * g_t\nvariable <- variable - lr_t * m_t / (sqrt(v_t) + epsilon)"
}
op {
  name: "ApplyFtrl"
  input_arg {
    name: "var"
    description: "Should be from a Variable()."
    type_attr: "T"
    is_ref: true
  }
  input_arg {
    name: "accum"
    description: "Should be from a Variable()."
    type_attr: "T"
    is_ref: true
  }
  input_arg {
    name: "linear"
    description: "Should be from a Variable()."
    type_attr: "T"
    is_ref: true
  }
  input_arg {
    name: "grad"
    description: "The gradient."
    type_attr: "T"
  }
  input_arg {
    name: "lr"
    description: "Scaling factor. Must be a scalar."
    type_attr: "T"
  }
  input_arg {
    name: "l1"
    description: "Scaling factor. Must be a scalar."
    type_attr: "T"
  }
  input_arg {
    name: "l2"
    description: "Scaling factor. Must be a scalar."
    type_attr: "T"
  }
  input_arg {
    name: "lr_power"
    description: "Scaling factor. Must be a scalar."
    type_attr: "T"
  }
  output_arg {
    name: "out"
    description: "Same as \"var\"."
    type_attr: "T"
    is_ref: true
  }
  attr {
    name: "T"
    type: "type"
    allowed_values {
      list {
        type: DT_FLOAT
        type: DT_DOUBLE
        type: DT_INT64
        type: DT_INT32
        type: DT_UINT8
        type: DT_UINT16
        type: DT_INT16
        type: DT_INT8
        type: DT_COMPLEX64
        type: DT_COMPLEX128
        type: DT_QINT8
        type: DT_QUINT8
        type: DT_QINT32
        type: DT_HALF
      }
    }
  }
  attr {
    name: "use_locking"
    type: "bool"
    default_value {
      b: false
    }
    description: "If True, updating of the var and accum tensors will be protected by\na lock; otherwise the behavior is undefined, but may exhibit less contention."
  }
  summary: "Update \'*var\' according to the Ftrl-proximal scheme."
  description: "accum_new = accum + grad * grad\nlinear += grad + (accum_new^(-lr_power) - accum^(-lr_power)) / lr * var\nquadratic = 1.0 / (accum_new^(lr_power) * lr) + 2 * l2\nvar = (sign(linear) * l1 - linear) / quadratic if |linear| > l1 else 0.0\naccum = accum_new"
}
op {
  name: "ApplyGradientDescent"
  input_arg {
    name: "var"
    description: "Should be from a Variable()."
    type_attr: "T"
    is_ref: true
  }
  input_arg {
    name: "alpha"
    description: "Scaling factor. Must be a scalar."
    type_attr: "T"
  }
  input_arg {
    name: "delta"
    description: "The change."
    type_attr: "T"
  }
  output_arg {
    name: "out"
    description: "Same as \"var\"."
    type_attr: "T"
    is_ref: true
  }
  attr {
    name: "T"
    type: "type"
    allowed_values {
      list {
        type: DT_FLOAT
        type: DT_DOUBLE
        type: DT_INT64
        type: DT_INT32
        type: DT_UINT8
        type: DT_UINT16
        type: DT_INT16
        type: DT_INT8
        type: DT_COMPLEX64
        type: DT_COMPLEX128
        type: DT_QINT8
        type: DT_QUINT8
        type: DT_QINT32
        type: DT_HALF
      }
    }
  }
  attr {
    name: "use_locking"
    type: "bool"
    default_value {
      b: false
    }
    description: "If True, the subtraction will be protected by a lock;\notherwise the behavior is undefined, but may exhibit less contention."
  }
  summary: "Update \'*var\' by subtracting \'alpha\' * \'delta\' from it."
}
op {
  name: "ApplyMomentum"
  input_arg {
    name: "var"
    description: "Should be from a Variable()."
    type_attr: "T"
    is_ref: true
  }
  input_arg {
    name: "accum"
    description: "Should be from a Variable()."
    type_attr: "T"
    is_ref: true
  }
  input_arg {
    name: "lr"
    description: "Scaling factor. Must be a scalar."
    type_attr: "T"
  }
  input_arg {
    name: "grad"
    description: "The gradient."
    type_attr: "T"
  }
  input_arg {
    name: "momentum"
    description: "Momentum. Must be a scalar."
    type_attr: "T"
  }
  output_arg {
    name: "out"
    description: "Same as \"var\"."
    type_attr: "T"
    is_ref: true
  }
  attr {
    name: "T"
    type: "type"
    allowed_values {
      list {
        type: DT_FLOAT
        type: DT_DOUBLE
        type: DT_INT64
        type: DT_INT32
        type: DT_UINT8
        type: DT_UINT16
        type: DT_INT16
        type: DT_INT8
        type: DT_COMPLEX64
        type: DT_COMPLEX128
        type: DT_QINT8
        type: DT_QUINT8
        type: DT_QINT32
        type: DT_HALF
      }
    }
  }
  attr {
    name: "use_locking"
    type: "bool"
    default_value {
      b: false
    }
    description: "If True, updating of the var and accum tensors will be protected by\na lock; otherwise the behavior is undefined, but may exhibit less contention."
  }
  summary: "Update \'*var\' according to the momentum scheme."
  description: "accum = accum * momentum + grad\nvar -= lr * accum"
}
op {
  name: "ApplyRMSProp"
  input_arg {
    name: "var"
    description: "Should be from a Variable()."
    type_attr: "T"
    is_ref: true
  }
  input_arg {
    name: "ms"
    description: "Should be from a Variable()."
    type_attr: "T"
    is_ref: true
  }
  input_arg {
    name: "mom"
    description: "Should be from a Variable()."
    type_attr: "T"
    is_ref: true
  }
  input_arg {
    name: "lr"
    description: "Scaling factor. Must be a scalar."
    type_attr: "T"
  }
  input_arg {
    name: "rho"
    description: "Decay rate. Must be a scalar."
    type_attr: "T"
  }
  input_arg {
    name: "momentum"
    type_attr: "T"
  }
  input_arg {
    name: "epsilon"
    description: "Ridge term. Must be a scalar."
    type_attr: "T"
  }
  input_arg {
    name: "grad"
    description: "The gradient."
    type_attr: "T"
  }
  output_arg {
    name: "out"
    description: "Same as \"var\"."
    type_attr: "T"
    is_ref: true
  }
  attr {
    name: "T"
    type: "type"
    allowed_values {
      list {
        type: DT_FLOAT
        type: DT_DOUBLE
        type: DT_INT64
        type: DT_INT32
        type: DT_UINT8
        type: DT_UINT16
        type: DT_INT16
        type: DT_INT8
        type: DT_COMPLEX64
        type: DT_COMPLEX128
        type: DT_QINT8
        type: DT_QUINT8
        type: DT_QINT32
        type: DT_HALF
      }
    }
  }
  attr {
    name: "use_locking"
    type: "bool"
    default_value {
      b: false
    }
    description: "If True, updating of the var, m, and v tensors will be protected by\na lock; otherwise the behavior is undefined, but may exhibit less contention."
  }
  summary: "Update \'*var\' according to the RMSProp algorithm."
  description: "mean_square = decay * mean_square + (1-decay) * gradient ** 2\nDelta = learning_rate * gradient / sqrt(mean_square + epsilon)\n\nms <- rho * ms_{t-1} + (1-rho) * grad * grad\nmom <- momentum * mom_{t-1} + lr * grad / sqrt(ms + epsilon)\nvar <- var - mom"
}
op {
  name: "ArgMax"
  input_arg {
    name: "input"
    type_attr: "T"
  }
  input_arg {
    name: "dimension"
    description: "int32, 0 <= dimension < rank(input).  Describes which dimension\nof the input Tensor to reduce across. For vectors, use dimension = 0."
    type: DT_INT32
  }
  output_arg {
    name: "output"
    type: DT_INT64
  }
  attr {
    name: "T"
    type: "type"
    allowed_values {
      list {
        type: DT_FLOAT
        type: DT_DOUBLE
        type: DT_INT64
        type: DT_INT32
        type: DT_UINT8
        type: DT_UINT16
        type: DT_INT16
        type: DT_INT8
        type: DT_COMPLEX64
        type: DT_COMPLEX128
        type: DT_QINT8
        type: DT_QUINT8
        type: DT_QINT32
        type: DT_HALF
      }
    }
  }
  summary: "Returns the index with the largest value across dimensions of a tensor."
}
op {
  name: "ArgMin"
  input_arg {
    name: "input"
    type_attr: "T"
  }
  input_arg {
    name: "dimension"
    description: "int32, 0 <= dimension < rank(input).  Describes which dimension\nof the input Tensor to reduce across. For vectors, use dimension = 0."
    type: DT_INT32
  }
  output_arg {
    name: "output"
    type: DT_INT64
  }
  attr {
    name: "T"
    type: "type"
    allowed_values {
      list {
        type: DT_FLOAT
        type: DT_DOUBLE
        type: DT_INT64
        type: DT_INT32
        type: DT_UINT8
        type: DT_UINT16
        type: DT_INT16
        type: DT_INT8
        type: DT_COMPLEX64
        type: DT_COMPLEX128
        type: DT_QINT8
        type: DT_QUINT8
        type: DT_QINT32
        type: DT_HALF
      }
    }
  }
  summary: "Returns the index with the smallest value across dimensions of a tensor."
}
op {
  name: "Assert"
  input_arg {
    name: "condition"
    description: "The condition to evaluate."
    type: DT_BOOL
  }
  input_arg {
    name: "data"
    description: "The tensors to print out when condition is false."
    type_list_attr: "T"
  }
  attr {
    name: "T"
    type: "list(type)"
    has_minimum: true
    minimum: 1
  }
  attr {
    name: "summarize"
    type: "int"
    default_value {
      i: 3
    }
    description: "Print this many entries of each tensor."
  }
  summary: "Asserts that the given condition is true."
  description: "If `condition` evaluates to false, print the list of tensors in `data`.\n`summarize` determines how many entries of the tensors to print."
}
op {
  name: "Assign"
  input_arg {
    name: "ref"
    description: "Should be from a `Variable` node. May be uninitialized."
    type_attr: "T"
    is_ref: true
  }
  input_arg {
    name: "value"
    description: "The value to be assigned to the variable."
    type_attr: "T"
  }
  output_arg {
    name: "output_ref"
    description: "= Same as \"ref\".  Returned as a convenience for operations that want\nto use the new value after the variable has been reset."
    type_attr: "T"
    is_ref: true
  }
  attr {
    name: "T"
    type: "type"
  }
  attr {
    name: "validate_shape"
    type: "bool"
    default_value {
      b: true
    }
    description: "If true, the operation will validate that the shape\nof \'value\' matches the shape of the Tensor being assigned to.  If false,\n\'ref\' will take on the shape of \'value\'."
  }
  attr {
    name: "use_locking"
    type: "bool"
    default_value {
      b: true
    }
    description: "If True, the assignment will be protected by a lock;\notherwise the behavior is undefined, but may exhibit less contention."
  }
  summary: "Update \'ref\' by assigning \'value\' to it."
  description: "This operation outputs \"ref\" after the assignment is done.\nThis makes it easier to chain operations that need to use the reset value."
  allows_uninitialized_input: true
}
op {
  name: "AssignAdd"
  input_arg {
    name: "ref"
    description: "Should be from a `Variable` node."
    type_attr: "T"
    is_ref: true
  }
  input_arg {
    name: "value"
    description: "The value to be added to the variable."
    type_attr: "T"
  }
  output_arg {
    name: "output_ref"
    description: "= Same as \"ref\".  Returned as a convenience for operations that want\nto use the new value after the variable has been updated."
    type_attr: "T"
    is_ref: true
  }
  attr {
    name: "T"
    type: "type"
    allowed_values {
      list {
        type: DT_FLOAT
        type: DT_DOUBLE
        type: DT_INT64
        type: DT_INT32
        type: DT_UINT8
        type: DT_UINT16
        type: DT_INT16
        type: DT_INT8
        type: DT_COMPLEX64
        type: DT_COMPLEX128
        type: DT_QINT8
        type: DT_QUINT8
        type: DT_QINT32
        type: DT_HALF
      }
    }
  }
  attr {
    name: "use_locking"
    type: "bool"
    default_value {
      b: false
    }
    description: "If True, the addition will be protected by a lock;\notherwise the behavior is undefined, but may exhibit less contention."
  }
  summary: "Update \'ref\' by adding \'value\' to it."
  description: "This operation outputs \"ref\" after the update is done.\nThis makes it easier to chain operations that need to use the reset value."
}
op {
  name: "AssignSub"
  input_arg {
    name: "ref"
    description: "Should be from a `Variable` node."
    type_attr: "T"
    is_ref: true
  }
  input_arg {
    name: "value"
    description: "The value to be subtracted to the variable."
    type_attr: "T"
  }
  output_arg {
    name: "output_ref"
    description: "= Same as \"ref\".  Returned as a convenience for operations that want\nto use the new value after the variable has been updated."
    type_attr: "T"
    is_ref: true
  }
  attr {
    name: "T"
    type: "type"
    allowed_values {
      list {
        type: DT_FLOAT
        type: DT_DOUBLE
        type: DT_INT64
        type: DT_INT32
        type: DT_UINT8
        type: DT_UINT16
        type: DT_INT16
        type: DT_INT8
        type: DT_COMPLEX64
        type: DT_COMPLEX128
        type: DT_QINT8
        type: DT_QUINT8
        type: DT_QINT32
        type: DT_HALF
      }
    }
  }
  attr {
    name: "use_locking"
    type: "bool"
    default_value {
      b: false
    }
    description: "If True, the subtraction will be protected by a lock;\notherwise the behavior is undefined, but may exhibit less contention."
  }
  summary: "Update \'ref\' by subtracting \'value\' from it."
  description: "This operation outputs \"ref\" after the update is done.\nThis makes it easier to chain operations that need to use the reset value."
}
op {
  name: "AvgPool"
  input_arg {
    name: "value"
    description: "4-D with shape `[batch, height, width, channels]`."
    type_attr: "T"
  }
  output_arg {
    name: "output"
    description: "The average pooled output tensor."
    type_attr: "T"
  }
  attr {
    name: "ksize"
    type: "list(int)"
    description: "The size of the sliding window for each dimension of `value`."
    has_minimum: true
    minimum: 4
  }
  attr {
    name: "strides"
    type: "list(int)"
    description: "The stride of the sliding window for each dimension of `value`."
    has_minimum: true
    minimum: 4
  }
  attr {
    name: "padding"
    type: "string"
    description: "The type of padding algorithm to use."
    allowed_values {
      list {
        s: "SAME"
        s: "VALID"
      }
    }
  }
  attr {
    name: "data_format"
    type: "string"
    default_value {
      s: "NHWC"
    }
    description: "Specify the data format of the input and output data. With the\ndefault format \"NHWC\", the data is stored in the order of:\n    [batch, in_height, in_width, in_channels].\nAlternatively, the format could be \"NCHW\", the data storage order of:\n    [batch, in_channels, in_height, in_width]."
    allowed_values {
      list {
        s: "NHWC"
        s: "NCHW"
      }
    }
  }
  attr {
    name: "T"
    type: "type"
    allowed_values {
      list {
        type: DT_FLOAT
        type: DT_DOUBLE
      }
    }
  }
  summary: "Performs average pooling on the input."
  description: "Each entry in `output` is the mean of the corresponding size `ksize`\nwindow in `value`."
}
op {
  name: "AvgPoolGrad"
  input_arg {
    name: "orig_input_shape"
    description: "1-D.  Shape of the original input to `avg_pool`."
    type: DT_INT32
  }
  input_arg {
    name: "grad"
    description: "4-D with shape `[batch, height, width, channels]`.  Gradients w.r.t.\nthe output of `avg_pool`."
    type_attr: "T"
  }
  output_arg {
    name: "output"
    description: "4-D.  Gradients w.r.t. the input of `avg_pool`."
    type_attr: "T"
  }
  attr {
    name: "ksize"
    type: "list(int)"
    description: "The size of the sliding window for each dimension of the input."
    has_minimum: true
    minimum: 4
  }
  attr {
    name: "strides"
    type: "list(int)"
    description: "The stride of the sliding window for each dimension of the input."
    has_minimum: true
    minimum: 4
  }
  attr {
    name: "padding"
    type: "string"
    description: "The type of padding algorithm to use."
    allowed_values {
      list {
        s: "SAME"
        s: "VALID"
      }
    }
  }
  attr {
    name: "data_format"
    type: "string"
    default_value {
      s: "NHWC"
    }
    description: "Specify the data format of the input and output data. With the\ndefault format \"NHWC\", the data is stored in the order of:\n    [batch, in_height, in_width, in_channels].\nAlternatively, the format could be \"NCHW\", the data storage order of:\n    [batch, in_channels, in_height, in_width]."
    allowed_values {
      list {
        s: "NHWC"
        s: "NCHW"
      }
    }
  }
  attr {
    name: "T"
    type: "type"
    allowed_values {
      list {
        type: DT_FLOAT
        type: DT_DOUBLE
      }
    }
  }
  summary: "Computes gradients of the average pooling function."
}
op {
  name: "BatchCholesky"
  input_arg {
    name: "input"
    description: "Shape is `[..., M, M]`."
    type_attr: "T"
  }
  output_arg {
    name: "output"
    description: "Shape is `[..., M, M]`."
    type_attr: "T"
  }
  attr {
    name: "T"
    type: "type"
    allowed_values {
      list {
        type: DT_DOUBLE
        type: DT_FLOAT
      }
    }
  }
  summary: "Calculates the Cholesky decomposition of a batch of square matrices."
  description: "The input is a tensor of shape `[..., M, M]` whose inner-most 2 dimensions\nform square matrices, with the same constraints as the single matrix Cholesky\ndecomposition above. The output is a tensor of the same shape as the input\ncontaining the Cholesky decompositions for all input submatrices `[..., :, :]`."
}
op {
  name: "BatchFFT"
  input_arg {
    name: "in"
    description: "A complex64 tensor."
    type: DT_COMPLEX64
  }
  output_arg {
    name: "out"
    description: "A complex64 tensor of the same shape as `in`. The inner-most dimension of\n`in` is replaced with its 1D Fourier Transform."
    type: DT_COMPLEX64
  }
  summary: "Compute the 1-dimensional discrete Fourier Transform over the inner-most"
  description: "dimension of `in`."
}
op {
  name: "BatchFFT2D"
  input_arg {
    name: "in"
    description: "A complex64 tensor."
    type: DT_COMPLEX64
  }
  output_arg {
    name: "out"
    description: "A complex64 tensor of the same shape as `in`. The inner-most 2 dimensions\nof `in` are replaced with their 2D Fourier Transform."
    type: DT_COMPLEX64
  }
  summary: "Compute the 2-dimensional discrete Fourier Transform over the inner-most"
  description: "2 dimensions of `in`."
}
op {
  name: "BatchFFT3D"
  input_arg {
    name: "in"
    description: "A complex64 tensor."
    type: DT_COMPLEX64
  }
  output_arg {
    name: "out"
    description: "A complex64 tensor of the same shape as `in`. The inner-most 3 dimensions\nof `in` are replaced with their 3D Fourier Transform."
    type: DT_COMPLEX64
  }
  summary: "Compute the 3-dimensional discrete Fourier Transform over the inner-most 3"
  description: "dimensions of `in`."
}
op {
  name: "BatchIFFT"
  input_arg {
    name: "in"
    description: "A complex64 tensor."
    type: DT_COMPLEX64
  }
  output_arg {
    name: "out"
    description: "A complex64 tensor of the same shape as `in`. The inner-most dimension of\n`in` is replaced with its inverse 1D Fourier Transform."
    type: DT_COMPLEX64
  }
  summary: "Compute the inverse 1-dimensional discrete Fourier Transform over the inner-most"
  description: "dimension of `in`."
}
op {
  name: "BatchIFFT2D"
  input_arg {
    name: "in"
    description: "A complex64 tensor."
    type: DT_COMPLEX64
  }
  output_arg {
    name: "out"
    description: "A complex64 tensor of the same shape as `in`. The inner-most 2 dimensions\nof `in` are replaced with their inverse 2D Fourier Transform."
    type: DT_COMPLEX64
  }
  summary: "Compute the inverse 2-dimensional discrete Fourier Transform over the inner-most"
  description: "2 dimensions of `in`."
}
op {
  name: "BatchIFFT3D"
  input_arg {
    name: "in"
    description: "A complex64 tensor."
    type: DT_COMPLEX64
  }
  output_arg {
    name: "out"
    description: "A complex64 tensor of the same shape as `in`. The inner-most 3 dimensions\nof `in` are replaced with their inverse 3D Fourier Transform."
    type: DT_COMPLEX64
  }
  summary: "Compute the inverse 3-dimensional discrete Fourier Transform over the inner-most"
  description: "3 dimensions of `in`."
}
op {
  name: "BatchMatMul"
  input_arg {
    name: "x"
    description: "3-D or higher with shape `[..., r_x, c_x]`."
    type_attr: "T"
  }
  input_arg {
    name: "y"
    description: "3-D or higher with shape `[..., r_y, c_y]`."
    type_attr: "T"
  }
  output_arg {
    name: "out"
    description: "3-D or higher with shape `[..., r_o, c_o]`"
    type_attr: "T"
  }
  attr {
    name: "T"
    type: "type"
    allowed_values {
      list {
        type: DT_FLOAT
        type: DT_DOUBLE
        type: DT_INT32
        type: DT_COMPLEX64
      }
    }
  }
  attr {
    name: "adj_x"
    type: "bool"
    default_value {
      b: false
    }
    description: "If `True`, adjoint the slices of `x`. Defaults to `False`."
  }
  attr {
    name: "adj_y"
    type: "bool"
    default_value {
      b: false
    }
    description: "If `True`, adjoint the slices of `y`. Defaults to `False`."
  }
  summary: "Multiplies slices of two tensors in batches."
  description: "Multiplies all slices of `Tensor` `x` and `y` (each slice can be\nviewed as an element of a batch), and arranges the individual results\nin a single output tensor of the same batch size. Each of the\nindividual slices can optionally be adjointed (to adjoint a matrix\nmeans to transpose and conjugate it) before multiplication by setting\nthe `adj_x` or `adj_y` flag to `True`, which are by default `False`.\n\nThe input tensors `x` and `y` are 3-D or higher with shape `[..., r_x, c_x]`\nand `[..., r_y, c_y]`.\n\nThe output tensor is 3-D or higher with shape `[..., r_o, c_o]`, where:\n\n    r_o = c_x if adj_x else r_x\n    c_o = r_y if adj_y else c_y\n\nIt is computed as:\n\n    out[..., :, :] = matrix(x[..., :, :]) * matrix(y[..., :, :])"
}
op {
  name: "BatchMatrixDeterminant"
  input_arg {
    name: "input"
    description: "Shape is `[..., M, M]`."
    type_attr: "T"
  }
  output_arg {
    name: "output"
    description: "Shape is `[...]`."
    type_attr: "T"
  }
  attr {
    name: "T"
    type: "type"
    allowed_values {
      list {
        type: DT_FLOAT
        type: DT_DOUBLE
      }
    }
  }
  summary: "Calculates the determinants for a batch of square matrices."
  description: "The input is a tensor of shape `[..., M, M]` whose inner-most 2 dimensions\nform square matrices. The output is a 1-D tensor containing the determinants\nfor all input submatrices `[..., :, :]`."
}
op {
  name: "BatchMatrixInverse"
  input_arg {
    name: "input"
    description: "Shape is `[..., M, M]`."
    type_attr: "T"
  }
  output_arg {
    name: "output"
    description: "Shape is `[..., M, M]`."
    type_attr: "T"
  }
  attr {
    name: "T"
    type: "type"
    allowed_values {
      list {
        type: DT_FLOAT
        type: DT_DOUBLE
      }
    }
  }
  summary: "Calculates the inverse of square invertible matrices."
  description: "The input is a tensor of shape `[..., M, M]` whose inner-most 2 dimensions\nform square matrices. The output is a tensor of the same shape as the input\ncontaining the inverse for all input submatrices `[..., :, :]`.\n\nThe op uses the Cholesky decomposition if the matrices are symmetric positive\ndefinite and LU decomposition with partial pivoting otherwise.\n\nIf a matrix is not invertible there is no guarantee what the op does. It\nmay detect the condition and raise an exception or it may simply return a\ngarbage result."
}
op {
  name: "BatchMatrixSolve"
  input_arg {
    name: "matrix"
    description: "Shape is `[..., M, M]`."
    type_attr: "T"
  }
  input_arg {
    name: "rhs"
    description: "Shape is `[..., M, K]`."
    type_attr: "T"
  }
  output_arg {
    name: "output"
    description: "Shape is `[..., M, K]`."
    type_attr: "T"
  }
  attr {
    name: "T"
    type: "type"
    allowed_values {
      list {
        type: DT_FLOAT
        type: DT_DOUBLE
      }
    }
  }
  summary: "Solves systems of linear equations. Checks for invertibility."
  description: "Matrix is a tensor of shape `[..., M, M]` whose inner-most 2 dimensions\nform square matrices. Rhs is a tensor of shape\n`[..., M, K]`. The output is a tensor shape `[..., M, K]` where each output\nmatrix satisfies matrix[..., :, :] * output[..., :, :] = rhs[..., :, :]."
}
op {
  name: "BatchMatrixSolveLs"
  input_arg {
    name: "matrix"
    description: "Shape is `[..., M, N]`."
    type_attr: "T"
  }
  input_arg {
    name: "rhs"
    description: "Shape is `[..., M, K]`."
    type_attr: "T"
  }
  input_arg {
    name: "l2_regularizer"
    type: DT_DOUBLE
  }
  output_arg {
    name: "output"
    description: "Shape is `[..., N, K]`."
    type_attr: "T"
  }
  attr {
    name: "T"
    type: "type"
    allowed_values {
      list {
        type: DT_FLOAT
        type: DT_DOUBLE
      }
    }
  }
  attr {
    name: "fast"
    type: "bool"
    default_value {
      b: true
    }
  }
  summary: "Solves multiple linear least-squares problems."
  description: "`matrix` is a tensor of shape `[..., M, N]` whose inner-most 2 dimensions\nform square matrices. Rhs is a tensor of shape `[..., M, K]`. The output\nis a tensor shape `[..., N, K]` where each output matrix solves each of\nthe equations matrix[..., :, :] * output[..., :, :] = rhs[..., :, :] in the\nleast squares sense.\n\nBelow we will use the following notation for each pair of\nmatrix and right-hand sides in the batch:\n\n`matrix`=\\\\(A \\in \\Re^{m \\times n}\\\\),\n`rhs`=\\\\(B  \\in \\Re^{m \\times k}\\\\),\n`output`=\\\\(X  \\in \\Re^{n \\times k}\\\\),\n`l2_regularizer`=\\\\(\\lambda\\\\).\n\nIf `fast` is `True`, then the solution is computed by solving the normal\nequations using Cholesky decomposition. Specifically, if \\\\(m \\ge n\\\\) then\n\\\\(X = (A^T A + \\lambda I)^{-1} A^T B\\\\), which solves the least-squares\nproblem \\\\(X = \\mathrm{argmin}_{Z \\in \\Re^{n \\times k}} ||A Z - B||_F^2 +\n\\lambda ||Z||_F^2\\\\). If \\\\(m \\lt n\\\\) then `output` is computed as\n\\\\(X = A^T (A A^T + \\lambda I)^{-1} B\\\\), which (for \\\\(\\lambda = 0\\\\)) is the\nminimum-norm solution to the under-determined linear system, i.e.\n\\\\(X = \\mathrm{argmin}_{Z \\in \\Re^{n \\times k}} ||Z||_F^2 \\\\), subject to\n\\\\(A Z = B\\\\). Notice that the fast path is only numerically stable when\n\\\\(A\\\\) is numerically full rank and has a condition number\n\\\\(\\mathrm{cond}(A) \\lt \\frac{1}{\\sqrt{\\epsilon_{mach}}}\\\\) or\\\\(\\lambda\\\\) is\nsufficiently large.\n\nIf `fast` is `False` an algorithm based on the numerically robust complete\northogonal decomposition is used. This computes the minimum-norm\nleast-squares solution, even when \\\\(A\\\\) is rank deficient. This path is\ntypically 6-7 times slower than the fast path. If `fast` is `False` then\n`l2_regularizer` is ignored."
}
op {
  name: "BatchMatrixTriangularSolve"
  input_arg {
    name: "matrix"
    description: "Shape is `[..., M, M]`."
    type_attr: "T"
  }
  input_arg {
    name: "rhs"
    description: "Shape is `[..., M, K]`."
    type_attr: "T"
  }
  output_arg {
    name: "output"
    description: "Shape is `[..., M, K]`."
    type_attr: "T"
  }
  attr {
    name: "lower"
    type: "bool"
    default_value {
      b: true
    }
    description: "Boolean indicating whether matrix is lower or upper triangular."
  }
  attr {
    name: "T"
    type: "type"
    allowed_values {
      list {
        type: DT_FLOAT
        type: DT_DOUBLE
      }
    }
  }
  summary: "Solves systems of linear equations with upper or lower triangular matrices by"
  description: "backsubstitution.\n\n`matrix` is a tensor of shape `[..., M, M]` whose inner-most 2 dimensions form\nsquare matrices. If `lower` is `True` then the strictly upper triangular part\nof each inner-most matrix is ignored. If `lower` is False then the strictly\nlower triangular part of each inner-most matrix is ignored. `rhs` is a tensor\nof shape [..., M, K]`.\n\nThe output is a tensor of shape `[..., M, K]`. If `lower` is `True` then the\noutput satisfies\n\\\\(\\sum_{k=0}^{i}\\\\) matrix[..., i, k] * output[..., k, j] = rhs[..., i, j].\nIf `lower` is false then the strictly then the output satisfies\n\\\\(sum_{k=i}^{K-1}\\\\) matrix[..., i, k] * output[..., k, j] = rhs[..., i, j]."
}
op {
  name: "BatchNormWithGlobalNormalization"
  input_arg {
    name: "t"
    description: "A 4D input Tensor."
    type_attr: "T"
  }
  input_arg {
    name: "m"
    description: "A 1D mean Tensor with size matching the last dimension of t.\nThis is the first output from tf.nn.moments,\nor a saved moving average thereof."
    type_attr: "T"
  }
  input_arg {
    name: "v"
    description: "A 1D variance Tensor with size matching the last dimension of t.\nThis is the second output from tf.nn.moments,\nor a saved moving average thereof."
    type_attr: "T"
  }
  input_arg {
    name: "beta"
    description: "A 1D beta Tensor with size matching the last dimension of t.\nAn offset to be added to the normalized tensor."
    type_attr: "T"
  }
  input_arg {
    name: "gamma"
    description: "A 1D gamma Tensor with size matching the last dimension of t.\nIf \"scale_after_normalization\" is true, this tensor will be multiplied\nwith the normalized tensor."
    type_attr: "T"
  }
  output_arg {
    name: "result"
    type_attr: "T"
  }
  attr {
    name: "T"
    type: "type"
    allowed_values {
      list {
        type: DT_FLOAT
        type: DT_DOUBLE
        type: DT_INT64
        type: DT_INT32
        type: DT_UINT8
        type: DT_UINT16
        type: DT_INT16
        type: DT_INT8
        type: DT_COMPLEX64
        type: DT_COMPLEX128
        type: DT_QINT8
        type: DT_QUINT8
        type: DT_QINT32
        type: DT_HALF
      }
    }
  }
  attr {
    name: "variance_epsilon"
    type: "float"
    description: "A small float number to avoid dividing by 0."
  }
  attr {
    name: "scale_after_normalization"
    type: "bool"
    description: "A bool indicating whether the resulted tensor\nneeds to be multiplied with gamma."
  }
  summary: "Batch normalization."
  description: "This op is deprecated. Prefer `tf.nn.batch_normalization`."
}
op {
  name: "BatchNormWithGlobalNormalizationGrad"
  input_arg {
    name: "t"
    description: "A 4D input Tensor."
    type_attr: "T"
  }
  input_arg {
    name: "m"
    description: "A 1D mean Tensor with size matching the last dimension of t.\nThis is the first output from tf.nn.moments,\nor a saved moving average thereof."
    type_attr: "T"
  }
  input_arg {
    name: "v"
    description: "A 1D variance Tensor with size matching the last dimension of t.\nThis is the second output from tf.nn.moments,\nor a saved moving average thereof."
    type_attr: "T"
  }
  input_arg {
    name: "gamma"
    description: "A 1D gamma Tensor with size matching the last dimension of t.\nIf \"scale_after_normalization\" is true, this Tensor will be multiplied\nwith the normalized Tensor."
    type_attr: "T"
  }
  input_arg {
    name: "backprop"
    description: "4D backprop Tensor."
    type_attr: "T"
  }
  output_arg {
    name: "dx"
    description: "4D backprop tensor for input."
    type_attr: "T"
  }
  output_arg {
    name: "dm"
    description: "1D backprop tensor for mean."
    type_attr: "T"
  }
  output_arg {
    name: "dv"
    description: "1D backprop tensor for variance."
    type_attr: "T"
  }
  output_arg {
    name: "db"
    description: "1D backprop tensor for beta."
    type_attr: "T"
  }
  output_arg {
    name: "dg"
    description: "1D backprop tensor for gamma."
    type_attr: "T"
  }
  attr {
    name: "T"
    type: "type"
    allowed_values {
      list {
        type: DT_FLOAT
        type: DT_DOUBLE
        type: DT_INT64
        type: DT_INT32
        type: DT_UINT8
        type: DT_UINT16
        type: DT_INT16
        type: DT_INT8
        type: DT_COMPLEX64
        type: DT_COMPLEX128
        type: DT_QINT8
        type: DT_QUINT8
        type: DT_QINT32
        type: DT_HALF
      }
    }
  }
  attr {
    name: "variance_epsilon"
    type: "float"
    description: "A small float number to avoid dividing by 0."
  }
  attr {
    name: "scale_after_normalization"
    type: "bool"
    description: "A bool indicating whether the resulted tensor\nneeds to be multiplied with gamma."
  }
  summary: "Gradients for batch normalization."
  description: "This op is deprecated. See `tf.nn.batch_normalization`."
}
op {
  name: "BatchSelfAdjointEig"
  input_arg {
    name: "input"
    description: "Shape is `[..., M, M]`."
    type_attr: "T"
  }
  output_arg {
    name: "output"
    description: "Shape is `[..., M+1, M]`."
    type_attr: "T"
  }
  attr {
    name: "T"
    type: "type"
    allowed_values {
      list {
        type: DT_DOUBLE
        type: DT_FLOAT
      }
    }
  }
  summary: "Calculates the Eigen Decomposition of a batch of square self-adjoint matrices."
  description: "The input is a tensor of shape `[..., M, M]` whose inner-most 2 dimensions\nform square matrices, with the same constraints as the single matrix\nSelfAdjointEig.\n\nThe result is a \'[..., M+1, M] matrix with [..., 0,:] containing the\neigenvalues, and subsequent [...,1:, :] containing the eigenvectors."
}
op {
  name: "BiasAdd"
  input_arg {
    name: "value"
    description: "Any number of dimensions."
    type_attr: "T"
  }
  input_arg {
    name: "bias"
    description: "1-D with size the last dimension of `value`."
    type_attr: "T"
  }
  output_arg {
    name: "output"
    description: "Broadcasted sum of `value` and `bias`."
    type_attr: "T"
  }
  attr {
    name: "T"
    type: "type"
    allowed_values {
      list {
        type: DT_FLOAT
        type: DT_DOUBLE
        type: DT_INT64
        type: DT_INT32
        type: DT_UINT8
        type: DT_UINT16
        type: DT_INT16
        type: DT_INT8
        type: DT_COMPLEX64
        type: DT_COMPLEX128
        type: DT_QINT8
        type: DT_QUINT8
        type: DT_QINT32
        type: DT_HALF
      }
    }
  }
  attr {
    name: "data_format"
    type: "string"
    default_value {
      s: "NHWC"
    }
    description: "Specify the data format of the input and output data. With the\ndefault format \"NHWC\", the bias tensor will be added to the last dimension\nof the value tensor.\nAlternatively, the format could be \"NCHW\", the data storage order of:\n    [batch, in_channels, in_height, in_width].\nThe tensor will be added to \"in_channels\", the third-to-the-last\n    dimension."
    allowed_values {
      list {
        s: "NHWC"
        s: "NCHW"
      }
    }
  }
  summary: "Adds `bias` to `value`."
  description: "This is a special case of `tf.add` where `bias` is restricted to be 1-D.\nBroadcasting is supported, so `value` may have any number of dimensions."
}
op {
  name: "BiasAddGrad"
  input_arg {
    name: "out_backprop"
    description: "Any number of dimensions."
    type_attr: "T"
  }
  output_arg {
    name: "output"
    description: "1-D with size the feature dimension of `out_backprop`."
    type_attr: "T"
  }
  attr {
    name: "T"
    type: "type"
    allowed_values {
      list {
        type: DT_FLOAT
        type: DT_DOUBLE
        type: DT_INT64
        type: DT_INT32
        type: DT_UINT8
        type: DT_UINT16
        type: DT_INT16
        type: DT_INT8
        type: DT_COMPLEX64
        type: DT_COMPLEX128
        type: DT_QINT8
        type: DT_QUINT8
        type: DT_QINT32
        type: DT_HALF
      }
    }
  }
  attr {
    name: "data_format"
    type: "string"
    default_value {
      s: "NHWC"
    }
    description: "Specify the data format of the input and output data. With the\ndefault format \"NHWC\", the bias tensor will be added to the last dimension\nof the value tensor.\nAlternatively, the format could be \"NCHW\", the data storage order of:\n    [batch, in_channels, in_height, in_width].\nThe tensor will be added to \"in_channels\", the third-to-the-last\n    dimension."
    allowed_values {
      list {
        s: "NHWC"
        s: "NCHW"
      }
    }
  }
  summary: "The backward operation for \"BiasAdd\" on the \"bias\" tensor."
  description: "It accumulates all the values from out_backprop into the feature dimension.\nFor NHWC data format, the feature dimension is the last. For NCHW data format,\nthe feature dimension is the third-to-last."
}
op {
  name: "BiasAddV1"
  input_arg {
    name: "value"
    description: "Any number of dimensions."
    type_attr: "T"
  }
  input_arg {
    name: "bias"
    description: "1-D with size the last dimension of `value`."
    type_attr: "T"
  }
  output_arg {
    name: "output"
    description: "Broadcasted sum of `value` and `bias`."
    type_attr: "T"
  }
  attr {
    name: "T"
    type: "type"
    allowed_values {
      list {
        type: DT_FLOAT
        type: DT_DOUBLE
        type: DT_INT64
        type: DT_INT32
        type: DT_UINT8
        type: DT_UINT16
        type: DT_INT16
        type: DT_INT8
        type: DT_COMPLEX64
        type: DT_COMPLEX128
        type: DT_QINT8
        type: DT_QUINT8
        type: DT_QINT32
        type: DT_HALF
      }
    }
  }
  summary: "Adds `bias` to `value`."
  description: "This is a deprecated version of BiasAdd and will be soon removed.\n\nThis is a special case of `tf.add` where `bias` is restricted to be 1-D.\nBroadcasting is supported, so `value` may have any number of dimensions."
}
op {
  name: "Bitcast"
  input_arg {
    name: "input"
    type_attr: "T"
  }
  output_arg {
    name: "output"
    type_attr: "type"
  }
  attr {
    name: "T"
    type: "type"
    allowed_values {
      list {
        type: DT_FLOAT
        type: DT_DOUBLE
        type: DT_INT64
        type: DT_INT32
        type: DT_UINT8
        type: DT_UINT16
        type: DT_INT16
        type: DT_INT8
        type: DT_COMPLEX64
        type: DT_COMPLEX128
        type: DT_QINT8
        type: DT_QUINT8
        type: DT_QINT32
        type: DT_HALF
      }
    }
  }
  attr {
    name: "type"
    type: "type"
    allowed_values {
      list {
        type: DT_FLOAT
        type: DT_DOUBLE
        type: DT_INT64
        type: DT_INT32
        type: DT_UINT8
        type: DT_UINT16
        type: DT_INT16
        type: DT_INT8
        type: DT_COMPLEX64
        type: DT_COMPLEX128
        type: DT_QINT8
        type: DT_QUINT8
        type: DT_QINT32
        type: DT_HALF
      }
    }
  }
  summary: "Bitcasts a tensor from one type to another without copying data."
  description: "Given a tensor `input`, this operation returns a tensor that has the same buffer\ndata as `input` with datatype `type`.\n\nIf the input datatype `T` is larger than the output datatype `type` then the\nshape changes from [...] to [..., sizeof(`T`)/sizeof(`type`)].\n\nIf `T` is smaller than `type`, the operator requires that the rightmost\ndimension be equal to sizeof(`type`)/sizeof(`T`). The shape then goes from\n[..., sizeof(`type`)/sizeof(`T`)] to [...]."
}
op {
  name: "BroadcastGradientArgs"
  input_arg {
    name: "s0"
    type: DT_INT32
  }
  input_arg {
    name: "s1"
    type: DT_INT32
  }
  output_arg {
    name: "r0"
    type: DT_INT32
  }
  output_arg {
    name: "r1"
    type: DT_INT32
  }
  summary: "Return the reduction indices for computing gradients of s0 op s1 with broadcast."
  description: "This is typically used by gradient computations for a broadcasting operation."
}
op {
  name: "CTCBeamSearchDecoder"
  input_arg {
    name: "inputs"
    description: "3-D, shape: `(max_time x batch_size x num_classes)`, the logits."
    type: DT_FLOAT
  }
  input_arg {
    name: "sequence_length"
    description: "A vector containing sequence lengths, size `(batch)`."
    type: DT_INT32
  }
  output_arg {
    name: "decoded_indices"
    description: "A list (length: top_paths) of indices matrices.  Matrix j,\nsize `(total_decoded_outputs[j] x 2)`, has indices of a\n`SparseTensor<int64, 2>`.  The rows store: [batch, time]."
    type: DT_INT64
    number_attr: "top_paths"
  }
  output_arg {
    name: "decoded_values"
    description: "A list (length: top_paths) of values vectors.  Vector j,\nsize `(length total_decoded_outputs[j])`, has the values of a\n`SparseTensor<int64, 2>`.  The vector stores the decoded classes for beam j."
    type: DT_INT64
    number_attr: "top_paths"
  }
  output_arg {
    name: "decoded_shape"
    description: "A list (length: top_paths) of shape vector.  Vector j,\nsize `(2)`, stores the shape of the decoded `SparseTensor[j]`.\nIts values are: `[batch_size, max_decoded_length[j]]`."
    type: DT_INT64
    number_attr: "top_paths"
  }
  output_arg {
    name: "log_probability"
    description: "A matrix, shaped: `(batch_size x top_paths)`.  The\nsequence log-probabilities."
    type: DT_FLOAT
  }
  attr {
    name: "beam_width"
    type: "int"
    description: "A scalar >= 0 (beam search beam width)."
    has_minimum: true
    minimum: 1
  }
  attr {
    name: "top_paths"
    type: "int"
    description: "A scalar >= 0, <= beam_width (controls output size)."
    has_minimum: true
    minimum: 1
  }
  attr {
    name: "merge_repeated"
    type: "bool"
    default_value {
      b: true
    }
    description: "If true, merge repeated classes in output."
  }
  summary: "Performs beam search decoding on the logits given in input."
  description: "A note about the attribute merge_repeated: For the beam search decoder,\nthis means that if consecutive entries in a beam are the same, only\nthe first of these is emitted.  That is, when the top path is \"A B B B B\",\n\"A B\" is returned if merge_repeated = True but \"A B B B B\" is\nreturned if merge_repeated = False."
}
op {
  name: "CTCGreedyDecoder"
  input_arg {
    name: "inputs"
    description: "3-D, shape: `(max_time x batch_size x num_classes)`, the logits."
    type: DT_FLOAT
  }
  input_arg {
    name: "sequence_length"
    description: "A vector containing sequence lengths, size `(batch_size)`."
    type: DT_INT32
  }
  output_arg {
    name: "decoded_indices"
    description: "Indices matrix, size `(total_decoded_outputs x 2)`,\nof a `SparseTensor<int64, 2>`.  The rows store: [batch, time]."
    type: DT_INT64
  }
  output_arg {
    name: "decoded_values"
    description: "Values vector, size: `(total_decoded_outputs)`,\nof a `SparseTensor<int64, 2>`.  The vector stores the decoded classes."
    type: DT_INT64
  }
  output_arg {
    name: "decoded_shape"
    description: "Shape vector, size `(2)`, of the decoded SparseTensor.\nValues are: `[batch_size, max_decoded_length]`."
    type: DT_INT64
  }
  output_arg {
    name: "log_probability"
    description: "Matrix, size `(batch_size x 1)`, containing sequence\nlog-probabilities."
    type: DT_FLOAT
  }
  attr {
    name: "merge_repeated"
    type: "bool"
    default_value {
      b: false
    }
    description: "If True, merge repeated classes in output."
  }
  summary: "Performs greedy decoding on the logits given in inputs."
  description: "A note about the attribute merge_repeated: if enabled, when\nconsecutive logits\' maximum indices are the same, only the first of\nthese is emitted.  Labeling the blank \'*\', the sequence \"A B B * B B\"\nbecomes \"A B\" if merge_repeated = True and \"A B B B B\" if\nmerge_repeated = False.\n\nRegardless of the value of merge_repeated, if the maximum index of a given\ntime and batch corresponds to the blank, index `(num_classes - 1)`, no new\nelement is emitted."
}
op {
  name: "CTCLoss"
  input_arg {
    name: "inputs"
    description: "3-D, shape: `(max_time x batch_size x num_classes)`, the logits."
    type: DT_FLOAT
  }
  input_arg {
    name: "labels_indices"
    description: "The indices of a `SparseTensor<int32, 2>`.\n`labels_indices(i, :) == [b, t]` means `labels_values(i)` stores the id for\n`(batch b, time t)`."
    type: DT_INT64
  }
  input_arg {
    name: "labels_values"
    description: "The values (labels) associated with the given batch and time."
    type: DT_INT32
  }
  input_arg {
    name: "sequence_length"
    description: "A vector containing sequence lengths (batch)."
    type: DT_INT32
  }
  output_arg {
    name: "loss"
    description: "A vector (batch) containing log-probabilities."
    type: DT_FLOAT
  }
  output_arg {
    name: "gradient"
    description: "The gradient of `loss`.  3-D, shape:\n`(max_time x batch_size x num_classes)`."
    type: DT_FLOAT
  }
  attr {
    name: "preprocess_collapse_repeated"
    type: "bool"
    default_value {
      b: false
    }
    description: "Scalar, if true then repeated labels are\ncollapsed prior to the CTC calculation."
  }
  attr {
    name: "ctc_merge_repeated"
    type: "bool"
    default_value {
      b: true
    }
    description: "Scalar.  If set to false, *during* CTC calculation\nrepeated non-blank labels will not be merged and are interpreted as\nindividual labels.  This is a simplified version of CTC."
  }
  summary: "Calculates the CTC Loss (log probability) for each batch entry.  Also calculates"
  description: "the gradient.  This class performs the softmax operation for you, so inputs\nshould be e.g. linear projections of outputs by an LSTM."
}
op {
  name: "Cast"
  input_arg {
    name: "x"
    type_attr: "SrcT"
  }
  output_arg {
    name: "y"
    type_attr: "DstT"
  }
  attr {
    name: "SrcT"
    type: "type"
  }
  attr {
    name: "DstT"
    type: "type"
  }
  summary: "Cast x of type SrcT to y of DstT."
}
op {
  name: "Ceil"
  input_arg {
    name: "x"
    type_attr: "T"
  }
  output_arg {
    name: "y"
    type_attr: "T"
  }
  attr {
    name: "T"
    type: "type"
    allowed_values {
      list {
        type: DT_FLOAT
        type: DT_DOUBLE
      }
    }
  }
  summary: "Returns element-wise smallest integer in not less than x."
}
op {
  name: "CheckNumerics"
  input_arg {
    name: "tensor"
    type_attr: "T"
  }
  output_arg {
    name: "output"
    type_attr: "T"
  }
  attr {
    name: "T"
    type: "type"
    allowed_values {
      list {
        type: DT_FLOAT
        type: DT_DOUBLE
      }
    }
  }
  attr {
    name: "message"
    type: "string"
    description: "Prefix of the error message."
  }
  summary: "Checks a tensor for NaN and Inf values."
  description: "When run, reports an `InvalidArgument` error if `tensor` has any values\nthat are not a number (NaN) or infinity (Inf). Otherwise, passes `tensor` as-is."
}
op {
  name: "Cholesky"
  input_arg {
    name: "input"
    description: "Shape is `[M, M]`."
    type_attr: "T"
  }
  output_arg {
    name: "output"
    description: "Shape is `[M, M]`."
    type_attr: "T"
  }
  attr {
    name: "T"
    type: "type"
    allowed_values {
      list {
        type: DT_DOUBLE
        type: DT_FLOAT
      }
    }
  }
  summary: "Calculates the Cholesky decomposition of a square matrix."
  description: "The input has to be symmetric and positive definite. Only the lower-triangular\npart of the input will be used for this operation. The upper-triangular part\nwill not be read.\n\nThe result is the lower-triangular matrix of the Cholesky decomposition of the\ninput."
}
op {
  name: "Complex"
  input_arg {
    name: "real"
    type: DT_FLOAT
  }
  input_arg {
    name: "imag"
    type: DT_FLOAT
  }
  output_arg {
    name: "out"
    type: DT_COMPLEX64
  }
  summary: "Converts two real numbers to a complex number."
  description: "Given a tensor `real` representing the real part of a complex number, and a\ntensor `imag` representing the imaginary part of a complex number, this\noperation returns complex numbers elementwise of the form \\\\(a + bj\\\\), where\n*a* represents the `real` part and *b* represents the `imag` part.\n\nThe input tensors `real` and `imag` must have the same shape.\n\nFor example:\n\n```\n# tensor \'real\' is [2.25, 3.25]\n# tensor `imag` is [4.75, 5.75]\ntf.complex(real, imag) ==> [[2.25 + 4.75j], [3.25 + 5.75j]]\n```"
}
op {
  name: "ComplexAbs"
  input_arg {
    name: "x"
    type: DT_COMPLEX64
  }
  output_arg {
    name: "y"
    type: DT_FLOAT
  }
  summary: "Computes the complex absolute value of a tensor."
  description: "Given a tensor `x` of complex numbers, this operation returns a tensor of type\n`float` that is the absolute value of each element in `x`. All elements in `x`\nmust be complex numbers of the form \\\\(a + bj\\\\). The absolute value is\ncomputed as \\\\( \\sqrt{a^2 + b^2}\\\\).\n\nFor example:\n\n```\n# tensor \'x\' is [[-2.25 + 4.75j], [-3.25 + 5.75j]]\ntf.complex_abs(x) ==> [5.25594902, 6.60492229]\n```"
}
op {
  name: "ComputeAccidentalHits"
  input_arg {
    name: "true_classes"
    description: "The true_classes output of UnpackSparseLabels."
    type: DT_INT64
  }
  input_arg {
    name: "sampled_candidates"
    description: "The sampled_candidates output of CandidateSampler."
    type: DT_INT64
  }
  output_arg {
    name: "indices"
    description: "A vector of indices corresponding to rows of true_candidates."
    type: DT_INT32
  }
  output_arg {
    name: "ids"
    description: "A vector of IDs of positions in sampled_candidates that match a true_label\nfor the row with the corresponding index in indices."
    type: DT_INT64
  }
  output_arg {
    name: "weights"
    description: "A vector of the same length as indices and ids, in which each element\nis -FLOAT_MAX."
    type: DT_FLOAT
  }
  attr {
    name: "num_true"
    type: "int"
    description: "Number of true labels per context."
  }
  attr {
    name: "seed"
    type: "int"
    default_value {
      i: 0
    }
    description: "If either seed or seed2 are set to be non-zero, the random number\ngenerator is seeded by the given seed.  Otherwise, it is seeded by a\nrandom seed."
  }
  attr {
    name: "seed2"
    type: "int"
    default_value {
      i: 0
    }
    description: "An second seed to avoid seed collision."
  }
  summary: "Computes the ids of the positions in sampled_candidates that match true_labels."
  description: "When doing log-odds NCE, the result of this op should be passed through a\nSparseToDense op, then added to the logits of the sampled candidates. This has\nthe effect of \'removing\' the sampled labels that match the true labels by\nmaking the classifier sure that they are sampled labels."
}
op {
  name: "Concat"
  input_arg {
    name: "concat_dim"
    description: "0-D.  The dimension along which to concatenate.  Must be in the\nrange [0, rank(values))."
    type: DT_INT32
  }
  input_arg {
    name: "values"
    description: "The `N` Tensors to concatenate. Their ranks and types must match,\nand their sizes must match in all dimensions except `concat_dim`."
    type_attr: "T"
    number_attr: "N"
  }
  output_arg {
    name: "output"
    description: "A `Tensor` with the concatenation of values stacked along the\n`concat_dim` dimension.  This tensor\'s shape matches that of `values` except\nin `concat_dim` where it has the sum of the sizes."
    type_attr: "T"
  }
  attr {
    name: "N"
    type: "int"
    has_minimum: true
    minimum: 2
  }
  attr {
    name: "T"
    type: "type"
  }
  summary: "Concatenates tensors along one dimension."
}
op {
  name: "ConcatOffset"
  input_arg {
    name: "concat_dim"
    description: "The dimension along which to concatenate."
    type: DT_INT32
  }
  input_arg {
    name: "shape"
    description: "The `N` int32 vectors representing shape of tensors being concatenated."
    type: DT_INT32
    number_attr: "N"
  }
  output_arg {
    name: "offset"
    type: DT_INT32
    number_attr: "N"
  }
  attr {
    name: "N"
    type: "int"
    has_minimum: true
    minimum: 2
  }
  summary: "Computes offsets of concat inputs within its output."
  description: "For example:\n\n```prettyprint\n# \'x\' is [2, 2, 7]\n# \'y\' is [2, 3, 7]\n# \'z\' is [2, 5, 7]\nconcat_offset(2, [x, y, z]) => [0, 0, 0], [0, 2, 0], [0, 5, 0]\n```"
}
op {
  name: "Conj"
  input_arg {
    name: "in"
    type: DT_COMPLEX64
  }
  output_arg {
    name: "out"
    type: DT_COMPLEX64
  }
  summary: "Returns the complex conjugate of a complex number."
  description: "Given a tensor `in` of complex numbers, this operation returns a tensor of\ncomplex numbers that are the complex conjugate of each element in `in`. The\ncomplex numbers in `in` must be of the form \\\\(a + bj\\\\), where *a* is the real\npart and *b* is the imaginary part.\n\nThe complex conjugate returned by this operation is of the form \\\\(a - bj\\\\).\n\nFor example:\n\n```\n# tensor \'in\' is [-2.25 + 4.75j, 3.25 + 5.75j]\ntf.conj(in) ==> [-2.25 - 4.75j, 3.25 - 5.75j]\n```"
}
op {
  name: "Const"
  output_arg {
    name: "output"
    type_attr: "dtype"
  }
  attr {
    name: "value"
    type: "tensor"
    description: "Attr `value` is the tensor to return."
  }
  attr {
    name: "dtype"
    type: "type"
  }
  summary: "Returns a constant tensor."
}
op {
  name: "ControlTrigger"
  summary: "Does nothing. Serves as a control trigger for scheduling. Only useful as a"
  description: "placeholder for control edges."
}
op {
  name: "Conv2D"
  input_arg {
    name: "input"
    type_attr: "T"
  }
  input_arg {
    name: "filter"
    type_attr: "T"
  }
  output_arg {
    name: "output"
    type_attr: "T"
  }
  attr {
    name: "T"
    type: "type"
    allowed_values {
      list {
        type: DT_FLOAT
        type: DT_DOUBLE
      }
    }
  }
  attr {
    name: "strides"
    type: "list(int)"
    description: "1-D of length 4.  The stride of the sliding window for each dimension\nof `input`. Must be in the same order as the dimension specified with format."
  }
  attr {
    name: "use_cudnn_on_gpu"
    type: "bool"
    default_value {
      b: true
    }
  }
  attr {
    name: "padding"
    type: "string"
    description: "The type of padding algorithm to use."
    allowed_values {
      list {
        s: "SAME"
        s: "VALID"
      }
    }
  }
  attr {
    name: "data_format"
    type: "string"
    default_value {
      s: "NHWC"
    }
    description: "Specify the data format of the input and output data. With the\ndefault format \"NHWC\", the data is stored in the order of:\n    [batch, in_height, in_width, in_channels].\nAlternatively, the format could be \"NCHW\", the data storage order of:\n    [batch, in_channels, in_height, in_width]."
    allowed_values {
      list {
        s: "NHWC"
        s: "NCHW"
      }
    }
  }
  summary: "Computes a 2-D convolution given 4-D `input` and `filter` tensors."
  description: "Given an input tensor of shape `[batch, in_height, in_width, in_channels]`\nand a filter / kernel tensor of shape\n`[filter_height, filter_width, in_channels, out_channels]`, this op\nperforms the following:\n\n1. Flattens the filter to a 2-D matrix with shape\n   `[filter_height * filter_width * in_channels, output_channels]`.\n2. Extracts image patches from the input tensor to form a *virtual*\n   tensor of shape `[batch, out_height, out_width,\n   filter_height * filter_width * in_channels]`.\n3. For each patch, right-multiplies the filter matrix and the image patch\n   vector.\n\nIn detail, with the default NHWC format,\n\n    output[b, i, j, k] =\n        sum_{di, dj, q} input[b, strides[1] * i + di, strides[2] * j + dj, q] *\n                        filter[di, dj, q, k]\n\nMust have `strides[0] = strides[3] = 1`.  For the most common case of the same\nhorizontal and vertices strides, `strides = [1, stride, stride, 1]`."
}
op {
  name: "Conv2DBackpropFilter"
  input_arg {
    name: "input"
    description: "4-D with shape `[batch, in_height, in_width, in_channels]`."
    type_attr: "T"
  }
  input_arg {
    name: "filter_sizes"
    description: "An integer vector representing the tensor shape of `filter`,\nwhere `filter` is a 4-D\n`[filter_height, filter_width, in_channels, out_channels]` tensor."
    type: DT_INT32
  }
  input_arg {
    name: "out_backprop"
    description: "4-D with shape `[batch, out_height, out_width, out_channels]`.\nGradients w.r.t. the output of the convolution."
    type_attr: "T"
  }
  output_arg {
    name: "output"
    description: "4-D with shape\n`[filter_height, filter_width, in_channels, out_channels]`.  Gradient w.r.t.\nthe `filter` input of the convolution."
    type_attr: "T"
  }
  attr {
    name: "T"
    type: "type"
    allowed_values {
      list {
        type: DT_FLOAT
        type: DT_DOUBLE
      }
    }
  }
  attr {
    name: "strides"
    type: "list(int)"
    description: "The stride of the sliding window for each dimension of the input\nof the convolution. Must be in the same order as the dimension specified with\nformat."
  }
  attr {
    name: "use_cudnn_on_gpu"
    type: "bool"
    default_value {
      b: true
    }
  }
  attr {
    name: "padding"
    type: "string"
    description: "The type of padding algorithm to use."
    allowed_values {
      list {
        s: "SAME"
        s: "VALID"
      }
    }
  }
  attr {
    name: "data_format"
    type: "string"
    default_value {
      s: "NHWC"
    }
    description: "Specify the data format of the input and output data. With the\ndefault format \"NHWC\", the data is stored in the order of:\n    [batch, in_height, in_width, in_channels].\nAlternatively, the format could be \"NCHW\", the data storage order of:\n    [batch, in_channels, in_height, in_width]."
    allowed_values {
      list {
        s: "NHWC"
        s: "NCHW"
      }
    }
  }
  summary: "Computes the gradients of convolution with respect to the filter."
}
op {
  name: "Conv2DBackpropInput"
  input_arg {
    name: "input_sizes"
    description: "An integer vector representing the shape of `input`,\nwhere `input` is a 4-D `[batch, height, width, channels]` tensor."
    type: DT_INT32
  }
  input_arg {
    name: "filter"
    description: "4-D with shape\n`[filter_height, filter_width, in_channels, out_channels]`."
    type_attr: "T"
  }
  input_arg {
    name: "out_backprop"
    description: "4-D with shape `[batch, out_height, out_width, out_channels]`.\nGradients w.r.t. the output of the convolution."
    type_attr: "T"
  }
  output_arg {
    name: "output"
    description: "4-D with shape `[batch, in_height, in_width, in_channels]`.  Gradient\nw.r.t. the input of the convolution."
    type_attr: "T"
  }
  attr {
    name: "T"
    type: "type"
    allowed_values {
      list {
        type: DT_FLOAT
        type: DT_DOUBLE
      }
    }
  }
  attr {
    name: "strides"
    type: "list(int)"
    description: "The stride of the sliding window for each dimension of the input\nof the convolution. Must be in the same order as the dimension specified with\nformat."
  }
  attr {
    name: "use_cudnn_on_gpu"
    type: "bool"
    default_value {
      b: true
    }
  }
  attr {
    name: "padding"
    type: "string"
    description: "The type of padding algorithm to use."
    allowed_values {
      list {
        s: "SAME"
        s: "VALID"
      }
    }
  }
  attr {
    name: "data_format"
    type: "string"
    default_value {
      s: "NHWC"
    }
    description: "Specify the data format of the input and output data. With the\ndefault format \"NHWC\", the data is stored in the order of:\n    [batch, in_height, in_width, in_channels].\nAlternatively, the format could be \"NCHW\", the data storage order of:\n    [batch, in_channels, in_height, in_width]."
    allowed_values {
      list {
        s: "NHWC"
        s: "NCHW"
      }
    }
  }
  summary: "Computes the gradients of convolution with respect to the input."
}
op {
  name: "Cos"
  input_arg {
    name: "x"
    type_attr: "T"
  }
  output_arg {
    name: "y"
    type_attr: "T"
  }
  attr {
    name: "T"
    type: "type"
    allowed_values {
      list {
        type: DT_FLOAT
        type: DT_DOUBLE
        type: DT_INT32
        type: DT_COMPLEX64
        type: DT_INT64
      }
    }
  }
  summary: "Computes cos of x element-wise."
}
op {
  name: "CountUpTo"
  input_arg {
    name: "ref"
    description: "Should be from a scalar `Variable` node."
    type_attr: "T"
    is_ref: true
  }
  output_arg {
    name: "output"
    description: "A copy of the input before increment. If nothing else modifies the\ninput, the values produced will all be distinct."
    type_attr: "T"
  }
  attr {
    name: "limit"
    type: "int"
    description: "If incrementing ref would bring it above limit, instead generates an\n\'OutOfRange\' error."
  }
  attr {
    name: "T"
    type: "type"
    allowed_values {
      list {
        type: DT_INT32
        type: DT_INT64
      }
    }
  }
  summary: "Increments \'ref\' until it reaches \'limit\'."
  description: "This operation outputs \"ref\" after the update is done.  This makes it\neasier to chain operations that need to use the updated value."
}
op {
  name: "Cross"
  input_arg {
    name: "a"
    description: "A tensor containing 3-element vectors."
    type_attr: "T"
  }
  input_arg {
    name: "b"
    description: "Another tensor, of same type and shape as `a`."
    type_attr: "T"
  }
  output_arg {
    name: "product"
    description: "Pairwise cross product of the vectors in `a` and `b`."
    type_attr: "T"
  }
  attr {
    name: "T"
    type: "type"
    allowed_values {
      list {
        type: DT_FLOAT
        type: DT_DOUBLE
        type: DT_INT32
        type: DT_INT64
        type: DT_UINT8
        type: DT_INT16
        type: DT_INT8
        type: DT_UINT16
        type: DT_HALF
      }
    }
  }
  summary: "Compute the pairwise cross product."
  description: "`a` and `b` must be the same shape; they can either be simple 3-element vectors,\nor any shape where the innermost dimension is 3. In the latter case, each pair\nof corresponding 3-element vectors is cross-multiplied independently."
}
op {
  name: "DecodeCSV"
  input_arg {
    name: "records"
    description: "Each string is a record/row in the csv and all records should have\nthe same format."
    type: DT_STRING
  }
  input_arg {
    name: "record_defaults"
    description: "One tensor per column of the input record, with either a\nscalar default value for that column or empty if the column is required."
    type_list_attr: "OUT_TYPE"
  }
  output_arg {
    name: "output"
    description: "Each tensor will have the same shape as records."
    type_list_attr: "OUT_TYPE"
  }
  attr {
    name: "OUT_TYPE"
    type: "list(type)"
    has_minimum: true
    minimum: 1
    allowed_values {
      list {
        type: DT_FLOAT
        type: DT_INT32
        type: DT_INT64
        type: DT_STRING
      }
    }
  }
  attr {
    name: "field_delim"
    type: "string"
    default_value {
      s: ","
    }
    description: "delimiter to separate fields in a record."
  }
  summary: "Convert CSV records to tensors. Each column maps to one tensor."
  description: "RFC 4180 format is expected for the CSV records.\n(https://tools.ietf.org/html/rfc4180)\nNote that we allow leading and trailing spaces with int or float field."
}
op {
  name: "DecodeJSONExample"
  input_arg {
    name: "json_examples"
    description: "Each string is a JSON object serialized according to the JSON\nmapping of the Example proto."
    type: DT_STRING
  }
  output_arg {
    name: "binary_examples"
    description: "Each string is a binary Example protocol buffer corresponding\nto the respective element of `json_examples`."
    type: DT_STRING
  }
  summary: "Convert JSON-encoded Example records to binary protocol buffer strings."
  description: "This op translates a tensor containing Example records, encoded using\nthe [standard JSON\nmapping](https://developers.google.com/protocol-buffers/docs/proto3#json),\ninto a tensor containing the same records encoded as binary protocol\nbuffers. The resulting tensor can then be fed to any of the other\nExample-parsing ops."
}
op {
  name: "DecodeJpeg"
  input_arg {
    name: "contents"
    description: "0-D.  The JPEG-encoded image."
    type: DT_STRING
  }
  output_arg {
    name: "image"
    description: "3-D with shape `[height, width, channels]`.."
    type: DT_UINT8
  }
  attr {
    name: "channels"
    type: "int"
    default_value {
      i: 0
    }
    description: "Number of color channels for the decoded image."
  }
  attr {
    name: "ratio"
    type: "int"
    default_value {
      i: 1
    }
    description: "Downscaling ratio."
  }
  attr {
    name: "fancy_upscaling"
    type: "bool"
    default_value {
      b: true
    }
    description: "If true use a slower but nicer upscaling of the\nchroma planes (yuv420/422 only)."
  }
  attr {
    name: "try_recover_truncated"
    type: "bool"
    default_value {
      b: false
    }
    description: "If true try to recover an image from truncated input."
  }
  attr {
    name: "acceptable_fraction"
    type: "float"
    default_value {
      f: 1
    }
    description: "The minimum required fraction of lines before a truncated\ninput is accepted."
  }
  summary: "Decode a JPEG-encoded image to a uint8 tensor."
  description: "The attr `channels` indicates the desired number of color channels for the\ndecoded image.\n\nAccepted values are:\n\n*   0: Use the number of channels in the JPEG-encoded image.\n*   1: output a grayscale image.\n*   3: output an RGB image.\n\nIf needed, the JPEG-encoded image is transformed to match the requested number\nof color channels.\n\nThe attr `ratio` allows downscaling the image by an integer factor during\ndecoding.  Allowed values are: 1, 2, 4, and 8.  This is much faster than\ndownscaling the image later."
}
op {
  name: "DecodePng"
  input_arg {
    name: "contents"
    description: "0-D.  The PNG-encoded image."
    type: DT_STRING
  }
  output_arg {
    name: "image"
    description: "3-D with shape `[height, width, channels]`."
    type_attr: "dtype"
  }
  attr {
    name: "channels"
    type: "int"
    default_value {
      i: 0
    }
    description: "Number of color channels for the decoded image."
  }
  attr {
    name: "dtype"
    type: "type"
    default_value {
      type: DT_UINT8
    }
    allowed_values {
      list {
        type: DT_UINT8
        type: DT_UINT16
      }
    }
  }
  summary: "Decode a PNG-encoded image to a uint8 or uint16 tensor."
  description: "The attr `channels` indicates the desired number of color channels for the\ndecoded image.\n\nAccepted values are:\n\n*   0: Use the number of channels in the PNG-encoded image.\n*   1: output a grayscale image.\n*   3: output an RGB image.\n*   4: output an RGBA image.\n\nIf needed, the PNG-encoded image is transformed to match the requested number\nof color channels."
}
op {
  name: "DecodeRaw"
  input_arg {
    name: "bytes"
    description: "All the elements must have the same length."
    type: DT_STRING
  }
  output_arg {
    name: "output"
    description: "A Tensor with one more dimension than the input `bytes`.  The\nadded dimension will have size equal to the length of the elements\nof `bytes` divided by the number of bytes to represent `out_type`."
    type_attr: "out_type"
  }
  attr {
    name: "out_type"
    type: "type"
    allowed_values {
      list {
        type: DT_FLOAT
        type: DT_DOUBLE
        type: DT_INT32
        type: DT_UINT8
        type: DT_INT16
        type: DT_INT8
        type: DT_INT64
      }
    }
  }
  attr {
    name: "little_endian"
    type: "bool"
    default_value {
      b: true
    }
    description: "Whether the input `bytes` are in little-endian order.\nIgnored for `out_type` values that are stored in a single byte like\n`uint8`."
  }
  summary: "Reinterpret the bytes of a string as a vector of numbers."
}
op {
  name: "DepthToSpace"
  input_arg {
    name: "input"
    type_attr: "T"
  }
  output_arg {
    name: "output"
    type_attr: "T"
  }
  attr {
    name: "T"
    type: "type"
  }
  attr {
    name: "block_size"
    type: "int"
    description: "The size of the spatial block, same as in Space2Depth."
  }
  summary: "DepthToSpace for tensors of type T."
  description: "Rearranges data from depth into blocks of spatial data.\nThis is the reverse transformation of SpaceToDepth. More specifically,\nthis op outputs a copy of the input tensor where values from the `depth`\ndimension are moved in spatial blocks to the `height` and `width` dimensions.\nThe attr `block_size` indicates the input block size and how the data is moved.\n\n  * Chunks of data of size `block_size * block_size` from depth are rearranged\n    into non-overlapping blocks of size `block_size x block_size`\n  * The width the output tensor is `input_depth * block_size`, whereas the\n    height is `input_height * block_size`.\n  * The depth of the input tensor must be divisible by\n    `block_size * block_size`.\n\nThat is, assuming the input is in the shape:\n`[batch, height, width, depth]`,\nthe shape of the output will be:\n`[batch, height*block_size, width*block_size, depth/(block_size*block_size)]`\n\nThis operation requires that the input tensor be of rank 4, and that\n`block_size` be >=1 and that `block_size * block_size` be a divisor of the\ninput depth.\n\nThis operation is useful for resizing the activations between convolutions\n(but keeping all data), e.g. instead of pooling. It is also useful for training\npurely convolutional models.\n\nFor example, given this input of shape `[1, 1, 1, 4]`, and a block size of 2:\n\n```prettyprint\nx = [[[[1, 2, 3, 4]]]]\n\n```\n\nThis operation will output a tensor of shape `[1, 2, 2, 1]`:\n\n```prettyprint\n   [[[[1], [2]],\n     [[3], [4]]]]\n```\n\nHere, the input has a batch of 1 and each batch element has shape `[1, 1, 4]`,\nthe corresponding output will have 2x2 elements and will have a depth of\n1 channel (1 = `4 / (block_size * block_size)`).\nThe output element shape is `[2, 2, 1]`.\n\nFor an input tensor with larger depth, here of shape `[1, 1, 1, 12]`, e.g.\n\n```prettyprint\nx = [[[[1, 2, 3, 4, 5, 6, 7, 8, 9, 10, 11, 12]]]]\n```\n\nThis operation, for block size of 2, will return the following tensor of shape\n`[1, 2, 2, 3]`\n\n```prettyprint\n   [[[[1, 2, 3], [4, 5, 6]],\n     [[7, 8, 9], [10, 11, 12]]]]\n\n```\n\nSimilarly, for the following input of shape `[1 2 2 4]`, and a block size of 2:\n\n```prettyprint\nx =  [[[[1, 2, 3, 4],\n       [5, 6, 7, 8]],\n      [[9, 10, 11, 12],\n       [13, 14, 15, 16]]]]\n```\n\nthe operator will return the following tensor of shape `[1 4 4 1]`:\n\n```prettyprint\nx = [[ [1],   [2],  [5],  [6]],\n     [ [3],   [4],  [7],  [8]],\n     [ [9],  [10], [13],  [14]],\n     [ [11], [12], [15],  [16]]]\n\n```"
}
op {
  name: "DepthwiseConv2dNative"
  input_arg {
    name: "input"
    type_attr: "T"
  }
  input_arg {
    name: "filter"
    type_attr: "T"
  }
  output_arg {
    name: "output"
    type_attr: "T"
  }
  attr {
    name: "T"
    type: "type"
    allowed_values {
      list {
        type: DT_FLOAT
        type: DT_DOUBLE
      }
    }
  }
  attr {
    name: "strides"
    type: "list(int)"
    description: "1-D of length 4.  The stride of the sliding window for each dimension\nof `input`."
  }
  attr {
    name: "padding"
    type: "string"
    description: "The type of padding algorithm to use."
    allowed_values {
      list {
        s: "SAME"
        s: "VALID"
      }
    }
  }
  summary: "Computes a 2-D depthwise convolution given 4-D `input` and `filter` tensors."
  description: "Given an input tensor of shape `[batch, in_height, in_width, in_channels]`\nand a filter / kernel tensor of shape\n`[filter_height, filter_width, in_channels, channel_multiplier]`, containing\n`in_channels` convolutional filters of depth 1, `depthwise_conv2d` applies\na different filter to each input channel (expanding from 1 channel to\n`channel_multiplier` channels for each), then concatenates the results\ntogether. Thus, the output has `in_channels * channel_multiplier` channels.\n\nfor k in 0..in_channels-1\n  for q in 0..channel_multiplier-1\n    output[b, i, j, k * channel_multiplier + q] =\n      sum_{di, dj} input[b, strides[1] * i + di, strides[2] * j + dj, k] *\n                        filter[di, dj, k, q]\n\nMust have `strides[0] = strides[3] = 1`.  For the most common case of the same\nhorizontal and vertices strides, `strides = [1, stride, stride, 1]`."
}
op {
  name: "DepthwiseConv2dNativeBackpropFilter"
  input_arg {
    name: "input"
    description: "4-D with shape `[batch, in_height, in_width, in_channels]`."
    type_attr: "T"
  }
  input_arg {
    name: "filter_sizes"
    description: "An integer vector representing the tensor shape of `filter`,\nwhere `filter` is a 4-D\n`[filter_height, filter_width, in_channels, depthwise_multiplier]` tensor."
    type: DT_INT32
  }
  input_arg {
    name: "out_backprop"
    description: "4-D with shape `[batch, out_height, out_width, out_channels]`.\nGradients w.r.t. the output of the convolution."
    type_attr: "T"
  }
  output_arg {
    name: "output"
    description: "4-D with shape\n`[filter_height, filter_width, in_channels, out_channels]`.  Gradient w.r.t.\nthe `filter` input of the convolution."
    type_attr: "T"
  }
  attr {
    name: "T"
    type: "type"
    allowed_values {
      list {
        type: DT_FLOAT
        type: DT_DOUBLE
      }
    }
  }
  attr {
    name: "strides"
    type: "list(int)"
    description: "The stride of the sliding window for each dimension of the input\nof the convolution."
  }
  attr {
    name: "padding"
    type: "string"
    description: "The type of padding algorithm to use."
    allowed_values {
      list {
        s: "SAME"
        s: "VALID"
      }
    }
  }
  summary: "Computes the gradients of depthwise convolution with respect to the filter."
}
op {
  name: "DepthwiseConv2dNativeBackpropInput"
  input_arg {
    name: "input_sizes"
    description: "An integer vector representing the shape of `input`,\nwhere `input` is a 4-D `[batch, height, width, channels]` tensor."
    type: DT_INT32
  }
  input_arg {
    name: "filter"
    description: "4-D with shape\n`[filter_height, filter_width, in_channels, depthwise_multiplier]`."
    type_attr: "T"
  }
  input_arg {
    name: "out_backprop"
    description: "4-D with shape `[batch, out_height, out_width, out_channels]`.\nGradients w.r.t. the output of the convolution."
    type_attr: "T"
  }
  output_arg {
    name: "output"
    description: "4-D with shape `[batch, in_height, in_width, in_channels]`.  Gradient\nw.r.t. the input of the convolution."
    type_attr: "T"
  }
  attr {
    name: "T"
    type: "type"
    allowed_values {
      list {
        type: DT_FLOAT
        type: DT_DOUBLE
      }
    }
  }
  attr {
    name: "strides"
    type: "list(int)"
    description: "The stride of the sliding window for each dimension of the input\nof the convolution."
  }
  attr {
    name: "padding"
    type: "string"
    description: "The type of padding algorithm to use."
    allowed_values {
      list {
        s: "SAME"
        s: "VALID"
      }
    }
  }
  summary: "Computes the gradients of depthwise convolution with respect to the input."
}
op {
  name: "DeserializeManySparse"
  input_arg {
    name: "serialized_sparse"
    description: "2-D, The `N` serialized `SparseTensor` objects.\nMust have 3 columns."
    type: DT_STRING
  }
  output_arg {
    name: "sparse_indices"
    type: DT_INT64
  }
  output_arg {
    name: "sparse_values"
    type_attr: "dtype"
  }
  output_arg {
    name: "sparse_shape"
    type: DT_INT64
  }
  attr {
    name: "dtype"
    type: "type"
    description: "The `dtype` of the serialized `SparseTensor` objects."
  }
  summary: "Deserialize and concatenate `SparseTensors` from a serialized minibatch."
  description: "The input `serialized_sparse` must be a string matrix of shape `[N x 3]` where\n`N` is the minibatch size and the rows correspond to packed outputs of\n`SerializeSparse`.  The ranks of the original `SparseTensor` objects\nmust all match.  When the final `SparseTensor` is created, it has rank one\nhigher than the ranks of the incoming `SparseTensor` objects\n(they have been concatenated along a new row dimension).\n\nThe output `SparseTensor` object\'s shape values for all dimensions but the\nfirst are the max across the input `SparseTensor` objects\' shape values\nfor the corresponding dimensions.  Its first shape value is `N`, the minibatch\nsize.\n\nThe input `SparseTensor` objects\' indices are assumed ordered in\nstandard lexicographic order.  If this is not the case, after this\nstep run `SparseReorder` to restore index ordering.\n\nFor example, if the serialized input is a `[2 x 3]` matrix representing two\noriginal `SparseTensor` objects:\n\n    index = [ 0]\n            [10]\n            [20]\n    values = [1, 2, 3]\n    shape = [50]\n\nand\n\n    index = [ 2]\n            [10]\n    values = [4, 5]\n    shape = [30]\n\nthen the final deserialized `SparseTensor` will be:\n\n    index = [0  0]\n            [0 10]\n            [0 20]\n            [1  2]\n            [1 10]\n    values = [1, 2, 3, 4, 5]\n    shape = [2 50]"
}
op {
  name: "DestroyTemporaryVariable"
  input_arg {
    name: "ref"
    description: "A reference to the temporary variable tensor."
    type_attr: "T"
    is_ref: true
  }
  output_arg {
    name: "value"
    type_attr: "T"
  }
  attr {
    name: "T"
    type: "type"
  }
  attr {
    name: "var_name"
    type: "string"
    description: "Name of the temporary variable, usually the name of the matching\n\'TemporaryVariable\' op."
  }
  summary: "Destroys the temporary variable and returns its final value."
  description: "Sets output to the value of the Tensor pointed to by \'ref\', then destroys\nthe temporary variable called \'var_name\'.\nAll other uses of \'ref\' *must* have executed before this op.\nThis is typically achieved by chaining the ref through each assign op, or by\nusing control dependencies.\n\nOutputs the final value of the tensor pointed to by \'ref\'."
}
op {
  name: "Diag"
  input_arg {
    name: "diagonal"
    description: "Rank k tensor where k is at most 3."
    type_attr: "T"
  }
  output_arg {
    name: "output"
    type_attr: "T"
  }
  attr {
    name: "T"
    type: "type"
    allowed_values {
      list {
        type: DT_FLOAT
        type: DT_DOUBLE
        type: DT_INT32
        type: DT_INT64
      }
    }
  }
  summary: "Returns a diagonal tensor with a given diagonal values."
  description: "Given a `diagonal`, this operation returns a tensor with the `diagonal` and\neverything else padded with zeros. The diagonal is computed as follows:\n\nAssume `diagonal` has dimensions [D1,..., Dk], then the output is a tensor of\nrank 2k with dimensions [D1,..., Dk, D1,..., Dk] where:\n\n`output[i1,..., ik, i1,..., ik] = diagonal[i1, ..., ik]` and 0 everywhere else.\n\nFor example:\n\n```prettyprint\n# \'diagonal\' is [1, 2, 3, 4]\ntf.diag(diagonal) ==> [[1, 0, 0, 0]\n                       [0, 2, 0, 0]\n                       [0, 0, 3, 0]\n                       [0, 0, 0, 4]]\n```"
}
op {
  name: "DiagPart"
  input_arg {
    name: "input"
    description: "Rank k tensor where k is 2, 4, or 6."
    type_attr: "T"
  }
  output_arg {
    name: "diagonal"
    description: "The extracted diagonal."
    type_attr: "T"
  }
  attr {
    name: "T"
    type: "type"
    allowed_values {
      list {
        type: DT_FLOAT
        type: DT_DOUBLE
        type: DT_INT32
        type: DT_INT64
      }
    }
  }
  summary: "Returns the diagonal part of the tensor."
  description: "This operation returns a tensor with the `diagonal` part\nof the `input`. The `diagonal` part is computed as follows:\n\nAssume `input` has dimensions `[D1,..., Dk, D1,..., Dk]`, then the output is a\ntensor of rank `k` with dimensions `[D1,..., Dk]` where:\n\n`diagonal[i1,..., ik] = input[i1, ..., ik, i1,..., ik]`.\n\nFor example:\n\n```prettyprint\n# \'input\' is [[1, 0, 0, 0]\n              [0, 2, 0, 0]\n              [0, 0, 3, 0]\n              [0, 0, 0, 4]]\n\ntf.diag_part(input) ==> [1, 2, 3, 4]\n```"
}
op {
  name: "Digamma"
  input_arg {
    name: "x"
    type_attr: "T"
  }
  output_arg {
    name: "y"
    type_attr: "T"
  }
  attr {
    name: "T"
    type: "type"
    allowed_values {
      list {
        type: DT_FLOAT
        type: DT_DOUBLE
        type: DT_INT32
        type: DT_COMPLEX64
        type: DT_INT64
      }
    }
  }
  summary: "Computes Psi, the derivative of Lgamma (the log of the absolute value of"
  description: "`Gamma(x)`), element-wise."
}
op {
  name: "Div"
  input_arg {
    name: "x"
    type_attr: "T"
  }
  input_arg {
    name: "y"
    type_attr: "T"
  }
  output_arg {
    name: "z"
    type_attr: "T"
  }
  attr {
    name: "T"
    type: "type"
    allowed_values {
      list {
        type: DT_FLOAT
        type: DT_DOUBLE
        type: DT_UINT8
        type: DT_INT8
        type: DT_INT16
        type: DT_INT32
        type: DT_INT64
        type: DT_COMPLEX64
      }
    }
  }
  summary: "Returns x / y element-wise."
}
op {
  name: "DrawBoundingBoxes"
  input_arg {
    name: "images"
    description: "4-D with shape `[batch, height, width, depth]`. A batch of images."
    type: DT_FLOAT
  }
  input_arg {
    name: "boxes"
    description: "3-D with shape `[batch, num_bounding_boxes, 4]` containing bounding\nboxes."
    type: DT_FLOAT
  }
  output_arg {
    name: "output"
    description: "4-D with the same shape as `images`. The batch of input images with\nbounding boxes drawn on the images."
    type: DT_FLOAT
  }
  summary: "Draw bounding boxes on a batch of images."
  description: "Outputs a copy of `images` but draws on top of the pixels zero or more bounding\nboxes specified by the locations in `boxes`. The coordinates of the each\nbounding box in `boxes are encoded as `[y_min, x_min, y_max, x_max]`. The\nbounding box coordinates are floats in `[0.0, 1.0]` relative to the width and\nheight of the underlying image.\n\nFor example, if an image is 100 x 200 pixels and the bounding box is\n`[0.1, 0.5, 0.2, 0.9]`, the bottom-left and upper-right coordinates of the\nbounding box will be `(10, 40)` to `(50, 180)`.\n\nParts of the bounding box may fall outside the image."
}
op {
  name: "DynamicPartition"
  input_arg {
    name: "data"
    type_attr: "T"
  }
  input_arg {
    name: "partitions"
    description: "Any shape.  Indices in the range `[0, num_partitions)`."
    type: DT_INT32
  }
  output_arg {
    name: "outputs"
    type_attr: "T"
    number_attr: "num_partitions"
  }
  attr {
    name: "num_partitions"
    type: "int"
    description: "The number of partitions to output."
    has_minimum: true
    minimum: 1
  }
  attr {
    name: "T"
    type: "type"
  }
  summary: "Partitions `data` into `num_partitions` tensors using indices from `partitions`."
  description: "For each index tuple `js` of size `partitions.ndim`, the slice `data[js, ...]`\nbecomes part of `outputs[partitions[js]]`.  The slices with `partitions[js] = i`\nare placed in `outputs[i]` in lexicographic order of `js`, and the first\ndimension of `outputs[i]` is the number of entries in `partitions` equal to `i`.\nIn detail,\n\n    outputs[i].shape = [sum(partitions == i)] + data.shape[partitions.ndim:]\n\n    outputs[i] = pack([data[js, ...] for js if partitions[js] == i])\n\n`data.shape` must start with `partitions.shape`.\n\nFor example:\n\n    # Scalar partitions\n    partitions = 1\n    num_partitions = 2\n    data = [10, 20]\n    outputs[0] = []  # Empty with shape [0, 2]\n    outputs[1] = [[10, 20]]\n\n    # Vector partitions\n    partitions = [0, 0, 1, 1, 0]\n    num_partitions = 2\n    data = [10, 20, 30, 40, 50]\n    outputs[0] = [10, 20, 50]\n    outputs[1] = [30, 40]\n\n<div style=\"width:70%; margin:auto; margin-bottom:10px; margin-top:20px;\">\n<img style=\"width:100%\" src=\"../../images/DynamicPartition.png\" alt>\n</div>"
}
op {
  name: "DynamicStitch"
  input_arg {
    name: "indices"
    type: DT_INT32
    number_attr: "N"
  }
  input_arg {
    name: "data"
    type_attr: "T"
    number_attr: "N"
  }
  output_arg {
    name: "merged"
    type_attr: "T"
  }
  attr {
    name: "N"
    type: "int"
    has_minimum: true
    minimum: 2
  }
  attr {
    name: "T"
    type: "type"
  }
  summary: "Interleave the values from the `data` tensors into a single tensor."
  description: "Builds a merged tensor such that\n\n    merged[indices[m][i, ..., j], ...] = data[m][i, ..., j, ...]\n\nFor example, if each `indices[m]` is scalar or vector, we have\n\n    # Scalar indices\n    merged[indices[m], ...] = data[m][...]\n\n    # Vector indices\n    merged[indices[m][i], ...] = data[m][i, ...]\n\nEach `data[i].shape` must start with the corresponding `indices[i].shape`,\nand the rest of `data[i].shape` must be constant w.r.t. `i`.  That is, we\nmust have `data[i].shape = indices[i].shape + constant`.  In terms of this\n`constant`, the output shape is\n\n    merged.shape = [max(indices)] + constant\n\nValues are merged in order, so if an index appears in both `indices[m][i]` and\n`indices[n][j]` for `(m,i) < (n,j)` the slice `data[n][j]` will appear in the\nmerged result.\n\nFor example:\n\n    indices[0] = 6\n    indices[1] = [4, 1]\n    indices[2] = [[5, 2], [0, 3]]\n    data[0] = [61, 62]\n    data[1] = [[41, 42], [11, 12]]\n    data[2] = [[[51, 52], [21, 22]], [[1, 2], [31, 32]]]\n    merged = [[1, 2], [11, 12], [21, 22], [31, 32], [41, 42],\n              [51, 52], [61, 62]]\n\n<div style=\"width:70%; margin:auto; margin-bottom:10px; margin-top:20px;\">\n<img style=\"width:100%\" src=\"../../images/DynamicStitch.png\" alt>\n</div>"
}
op {
  name: "EditDistance"
  input_arg {
    name: "hypothesis_indices"
    description: "The indices of the hypothesis list SparseTensor.\nThis is an N x R int64 matrix."
    type: DT_INT64
  }
  input_arg {
    name: "hypothesis_values"
    description: "The values of the hypothesis list SparseTensor.\nThis is an N-length vector."
    type_attr: "T"
  }
  input_arg {
    name: "hypothesis_shape"
    description: "The shape of the hypothesis list SparseTensor.\nThis is an R-length vector."
    type: DT_INT64
  }
  input_arg {
    name: "truth_indices"
    description: "The indices of the truth list SparseTensor.\nThis is an M x R int64 matrix."
    type: DT_INT64
  }
  input_arg {
    name: "truth_values"
    description: "The values of the truth list SparseTensor.\nThis is an M-length vector."
    type_attr: "T"
  }
  input_arg {
    name: "truth_shape"
    description: "truth indices, vector."
    type: DT_INT64
  }
  output_arg {
    name: "output"
    description: "A dense float tensor with rank R - 1.\n\nFor the example input:\n\n    // hypothesis represents a 2x1 matrix with variable-length values:\n    //   (0,0) = [\"a\"]\n    //   (1,0) = [\"b\"]\n    hypothesis_indices = [[0, 0, 0],\n                          [1, 0, 0]]\n    hypothesis_values = [\"a\", \"b\"]\n    hypothesis_shape = [2, 1, 1]\n\n    // truth represents a 2x2 matrix with variable-length values:\n    //   (0,0) = []\n    //   (0,1) = [\"a\"]\n    //   (1,0) = [\"b\", \"c\"]\n    //   (1,1) = [\"a\"]\n    truth_indices = [[0, 1, 0],\n                     [1, 0, 0],\n                     [1, 0, 1],\n                     [1, 1, 0]]\n    truth_values = [\"a\", \"b\", \"c\", \"a\"]\n    truth_shape = [2, 2, 2]\n    normalize = true\n\nThe output will be:\n\n    // output is a 2x2 matrix with edit distances normalized by truth lengths.\n    output = [[inf, 1.0],  // (0,0): no truth, (0,1): no hypothesis\n              [0.5, 1.0]]  // (1,0): addition, (1,1): no hypothesis"
    type: DT_FLOAT
  }
  attr {
    name: "normalize"
    type: "bool"
    default_value {
      b: true
    }
    description: "boolean (if true, edit distances are normalized by length of truth).\n\nThe output is:"
  }
  attr {
    name: "T"
    type: "type"
  }
  summary: "Computes the (possibly normalized) Levenshtein Edit Distance."
  description: "The inputs are variable-length sequences provided by SparseTensors\n  (hypothesis_indices, hypothesis_values, hypothesis_shape)\nand\n  (truth_indices, truth_values, truth_shape).\n\nThe inputs are:"
}
op {
  name: "Elu"
  input_arg {
    name: "features"
    type_attr: "T"
  }
  output_arg {
    name: "activations"
    type_attr: "T"
  }
  attr {
    name: "T"
    type: "type"
    allowed_values {
      list {
        type: DT_FLOAT
        type: DT_DOUBLE
      }
    }
  }
  summary: "Computes exponential linear: `exp(features) - 1` if < 0, `features` otherwise."
  description: "See [Fast and Accurate Deep Network Learning by Exponential Linear Units (ELUs)\n](http://arxiv.org/abs/1511.07289)"
}
op {
  name: "EluGrad"
  input_arg {
    name: "gradients"
    description: "The backpropagated gradients to the corresponding Elu operation."
    type_attr: "T"
  }
  input_arg {
    name: "outputs"
    description: "The outputs of the corresponding Elu operation."
    type_attr: "T"
  }
  output_arg {
    name: "backprops"
    description: "The gradients: `gradients * (outputs + 1)` if outputs < 0,\n`gradients` otherwise."
    type_attr: "T"
  }
  attr {
    name: "T"
    type: "type"
    allowed_values {
      list {
        type: DT_FLOAT
        type: DT_DOUBLE
      }
    }
  }
  summary: "Computes gradients for the exponential linear (Elu) operation."
}
op {
  name: "EncodeJpeg"
  input_arg {
    name: "image"
    description: "3-D with shape `[height, width, channels]`."
    type: DT_UINT8
  }
  output_arg {
    name: "contents"
    description: "0-D. JPEG-encoded image."
    type: DT_STRING
  }
  attr {
    name: "format"
    type: "string"
    default_value {
      s: ""
    }
    description: "Per pixel image format."
    allowed_values {
      list {
        s: ""
        s: "grayscale"
        s: "rgb"
      }
    }
  }
  attr {
    name: "quality"
    type: "int"
    default_value {
      i: 95
    }
    description: "Quality of the compression from 0 to 100 (higher is better and slower)."
  }
  attr {
    name: "progressive"
    type: "bool"
    default_value {
      b: false
    }
    description: "If True, create a JPEG that loads progressively (coarse to fine)."
  }
  attr {
    name: "optimize_size"
    type: "bool"
    default_value {
      b: false
    }
    description: "If True, spend CPU/RAM to reduce size with no quality change."
  }
  attr {
    name: "chroma_downsampling"
    type: "bool"
    default_value {
      b: true
    }
    description: "See http://en.wikipedia.org/wiki/Chroma_subsampling."
  }
  attr {
    name: "density_unit"
    type: "string"
    default_value {
      s: "in"
    }
    description: "Unit used to specify `x_density` and `y_density`:\npixels per inch (`\'in\'`) or centimeter (`\'cm\'`)."
    allowed_values {
      list {
        s: "in"
        s: "cm"
      }
    }
  }
  attr {
    name: "x_density"
    type: "int"
    default_value {
      i: 300
    }
    description: "Horizontal pixels per density unit."
  }
  attr {
    name: "y_density"
    type: "int"
    default_value {
      i: 300
    }
    description: "Vertical pixels per density unit."
  }
  attr {
    name: "xmp_metadata"
    type: "string"
    default_value {
      s: ""
    }
    description: "If not empty, embed this XMP metadata in the image header."
  }
  summary: "JPEG-encode an image."
  description: "`image` is a 3-D uint8 Tensor of shape `[height, width, channels]`.\n\nThe attr `format` can be used to override the color format of the encoded\noutput.  Values can be:\n\n*   `\'\'`: Use a default format based on the number of channels in the image.\n*   `grayscale`: Output a grayscale JPEG image.  The `channels` dimension\n    of `image` must be 1.\n*   `rgb`: Output an RGB JPEG image. The `channels` dimension\n    of `image` must be 3.\n\nIf `format` is not specified or is the empty string, a default format is picked\nin function of the number of channels in `image`:\n\n*   1: Output a grayscale image.\n*   3: Output an RGB image."
}
op {
  name: "EncodePng"
  input_arg {
    name: "image"
    description: "3-D with shape `[height, width, channels]`."
    type_attr: "T"
  }
  output_arg {
    name: "contents"
    description: "0-D. PNG-encoded image."
    type: DT_STRING
  }
  attr {
    name: "compression"
    type: "int"
    default_value {
      i: -1
    }
    description: "Compression level."
  }
  attr {
    name: "T"
    type: "type"
    default_value {
      type: DT_UINT8
    }
    allowed_values {
      list {
        type: DT_UINT8
        type: DT_UINT16
      }
    }
  }
  summary: "PNG-encode an image."
  description: "`image` is a 3-D uint8 or uint16 Tensor of shape `[height, width, channels]`\nwhere `channels` is:\n\n*   1: for grayscale.\n*   2: for grayscale + alpha.\n*   3: for RGB.\n*   4: for RGBA.\n\nThe ZLIB compression level, `compression`, can be -1 for the PNG-encoder\ndefault or a value from 0 to 9.  9 is the highest compression level, generating\nthe smallest output, but is slower."
}
op {
  name: "Enter"
  input_arg {
    name: "data"
    description: "The tensor to be made available to the child frame."
    type_attr: "T"
  }
  output_arg {
    name: "output"
    description: "The same tensor as `data`."
    type_attr: "T"
  }
  attr {
    name: "T"
    type: "type"
  }
  attr {
    name: "frame_name"
    type: "string"
    description: "The name of the child frame."
  }
  attr {
    name: "is_constant"
    type: "bool"
    default_value {
      b: false
    }
    description: "If true, the output is constant within the child frame."
  }
  attr {
    name: "parallel_iterations"
    type: "int"
    default_value {
      i: 10
    }
    description: "The number of iterations allowed to run in parallel."
  }
  summary: "Creates or finds a child frame, and makes `data` available to the child frame."
  description: "This op is used together with `Exit` to create loops in the graph.\nThe unique `frame_name` is used by the `Executor` to identify frames. If\n`is_constant` is true, `output` is a constant in the child frame; otherwise\nit may be changed in the child frame. At most `parallel_iterations` iterations\nare run in parallel in the child frame."
}
op {
  name: "Equal"
  input_arg {
    name: "x"
    type_attr: "T"
  }
  input_arg {
    name: "y"
    type_attr: "T"
  }
  output_arg {
    name: "z"
    type: DT_BOOL
  }
  attr {
    name: "T"
    type: "type"
    allowed_values {
      list {
        type: DT_FLOAT
        type: DT_DOUBLE
        type: DT_UINT8
        type: DT_INT8
        type: DT_INT16
        type: DT_INT32
        type: DT_INT64
        type: DT_COMPLEX64
        type: DT_QUINT8
        type: DT_QINT8
        type: DT_QINT32
        type: DT_STRING
      }
    }
  }
  summary: "Returns the truth value of (x == y) element-wise."
  is_commutative: true
}
op {
  name: "Erf"
  input_arg {
    name: "x"
    type_attr: "T"
  }
  output_arg {
    name: "y"
    type_attr: "T"
  }
  attr {
    name: "T"
    type: "type"
    allowed_values {
      list {
        type: DT_FLOAT
        type: DT_DOUBLE
        type: DT_INT32
        type: DT_COMPLEX64
        type: DT_INT64
      }
    }
  }
  summary: "Computes the Gauss error function of `x` element-wise."
}
op {
  name: "Erfc"
  input_arg {
    name: "x"
    type_attr: "T"
  }
  output_arg {
    name: "y"
    type_attr: "T"
  }
  attr {
    name: "T"
    type: "type"
    allowed_values {
      list {
        type: DT_FLOAT
        type: DT_DOUBLE
        type: DT_INT32
        type: DT_COMPLEX64
        type: DT_INT64
      }
    }
  }
  summary: "Computes the complementary error function of `x` element-wise."
}
op {
  name: "Exit"
  input_arg {
    name: "data"
    description: "The tensor to be made available to the parent frame."
    type_attr: "T"
  }
  output_arg {
    name: "output"
    description: "The same tensor as `data`."
    type_attr: "T"
  }
  attr {
    name: "T"
    type: "type"
  }
  summary: "Exits the current frame to its parent frame."
  description: "Exit makes its input `data` available to the parent frame."
}
op {
  name: "Exp"
  input_arg {
    name: "x"
    type_attr: "T"
  }
  output_arg {
    name: "y"
    type_attr: "T"
  }
  attr {
    name: "T"
    type: "type"
    allowed_values {
      list {
        type: DT_FLOAT
        type: DT_DOUBLE
        type: DT_INT32
        type: DT_COMPLEX64
        type: DT_INT64
      }
    }
  }
  summary: "Computes exponential of x element-wise.  \\\\(y = e^x\\\\)."
}
op {
  name: "ExpandDims"
  input_arg {
    name: "input"
    type_attr: "T"
  }
  input_arg {
    name: "dim"
    description: "0-D (scalar). Specifies the dimension index at which to\nexpand the shape of `input`."
    type: DT_INT32
  }
  output_arg {
    name: "output"
    description: "Contains the same data as `input`, but its shape has an additional\ndimension of size 1 added."
    type_attr: "T"
  }
  attr {
    name: "T"
    type: "type"
  }
  summary: "Inserts a dimension of 1 into a tensor\'s shape."
  description: "Given a tensor `input`, this operation inserts a dimension of 1 at the\ndimension index `dim` of `input`\'s shape. The dimension index `dim` starts at\nzero; if you specify a negative number for `dim` it is counted backward from\nthe end.\n\nThis operation is useful if you want to add a batch dimension to a single\nelement. For example, if you have a single image of shape `[height, width,\nchannels]`, you can make it a batch of 1 image with `expand_dims(image, 0)`,\nwhich will make the shape `[1, height, width, channels]`.\n\nOther examples:\n\n```prettyprint\n# \'t\' is a tensor of shape [2]\nshape(expand_dims(t, 0)) ==> [1, 2]\nshape(expand_dims(t, 1)) ==> [2, 1]\nshape(expand_dims(t, -1)) ==> [2, 1]\n\n# \'t2\' is a tensor of shape [2, 3, 5]\nshape(expand_dims(t2, 0)) ==> [1, 2, 3, 5]\nshape(expand_dims(t2, 2)) ==> [2, 3, 1, 5]\nshape(expand_dims(t2, 3)) ==> [2, 3, 5, 1]\n```\n\nThis operation requires that:\n\n`-1-input.dims() <= dim <= input.dims()`\n\nThis operation is related to `squeeze()`, which removes dimensions of\nsize 1."
}
op {
  name: "ExtractGlimpse"
  input_arg {
    name: "input"
    type: DT_FLOAT
  }
  input_arg {
    name: "size"
    type: DT_INT32
  }
  input_arg {
    name: "offsets"
    type: DT_FLOAT
  }
  output_arg {
    name: "glimpse"
    type: DT_FLOAT
  }
  attr {
    name: "centered"
    type: "bool"
    default_value {
      b: true
    }
  }
  attr {
    name: "normalized"
    type: "bool"
    default_value {
      b: true
    }
  }
  attr {
    name: "uniform_noise"
    type: "bool"
    default_value {
      b: true
    }
  }
  summary: "Extracts a glimpse from the input tensor."
  description: "Returns a set of windows called glimpses extracted at location\n`offsets` from the input tensor. If the windows only partially\noverlaps the inputs, the non overlapping areas will be filled with\nrandom noise.\n\nThe result is a 4-D tensor of shape `[batch_size, glimpse_height,\nglimpse_width, channels]`. The channels and batch dimensions are the\nsame as that of the input tensor. The height and width of the output\nwindows are specified in the `size` parameter.\n\nThe argument `normalized` and `centered` controls how the windows are"
}
op {
  name: "FFT"
  input_arg {
    name: "in"
    description: "A complex64 vector."
    type: DT_COMPLEX64
  }
  output_arg {
    name: "out"
    description: "The 1D Fourier Transform of `in`."
    type: DT_COMPLEX64
  }
  summary: "Compute the 1-dimensional discrete Fourier Transform."
}
op {
  name: "FFT2D"
  input_arg {
    name: "in"
    description: "A complex64 matrix."
    type: DT_COMPLEX64
  }
  output_arg {
    name: "out"
    description: "The 2D Fourier Transform of `in`."
    type: DT_COMPLEX64
  }
  summary: "Compute the 2-dimensional discrete Fourier Transform."
}
op {
  name: "FFT3D"
  input_arg {
    name: "in"
    description: "A complex64 3-D tensor."
    type: DT_COMPLEX64
  }
  output_arg {
    name: "out"
    description: "The 3D Fourier Transform of `in`."
    type: DT_COMPLEX64
  }
  summary: "Compute the 3-dimensional discrete Fourier Transform."
}
op {
  name: "FIFOQueue"
  output_arg {
    name: "handle"
    description: "The handle to the queue."
    type: DT_STRING
    is_ref: true
  }
  attr {
    name: "component_types"
    type: "list(type)"
    description: "The type of each component in a value."
    has_minimum: true
    minimum: 1
  }
  attr {
    name: "shapes"
    type: "list(shape)"
    default_value {
      list {
      }
    }
    description: "The shape of each component in a value. The length of this attr must\nbe either 0 or the same as the length of component_types. If the length of\nthis attr is 0, the shapes of queue elements are not constrained, and\nonly one element may be dequeued at a time."
    has_minimum: true
  }
  attr {
    name: "capacity"
    type: "int"
    default_value {
      i: -1
    }
    description: "The upper bound on the number of elements in this queue.\nNegative numbers mean no limit."
  }
  attr {
    name: "container"
    type: "string"
    default_value {
      s: ""
    }
    description: "If non-empty, this queue is placed in the given container.\nOtherwise, a default container is used."
  }
  attr {
    name: "shared_name"
    type: "string"
    default_value {
      s: ""
    }
    description: "If non-empty, this queue will be shared under the given name\nacross multiple sessions."
  }
  summary: "A queue that produces elements in first-in first-out order."
  is_stateful: true
}
op {
  name: "Fact"
  output_arg {
    name: "fact"
    type: DT_STRING
  }
  summary: "Output a fact about factorials."
}
op {
  name: "Fill"
  input_arg {
    name: "dims"
    description: "1-D. Represents the shape of the output tensor."
    type: DT_INT32
  }
  input_arg {
    name: "value"
    description: "0-D (scalar). Value to fill the returned tensor."
    type_attr: "T"
  }
  output_arg {
    name: "output"
    type_attr: "T"
  }
  attr {
    name: "T"
    type: "type"
  }
  summary: "Creates a tensor filled with a scalar value."
  description: "This operation creates a tensor of shape `dims` and fills it with `value`.\n\nFor example:\n\n```prettyprint\n# Output tensor has shape [2, 3].\nfill([2, 3], 9) ==> [[9, 9, 9]\n                     [9, 9, 9]]\n```"
}
op {
  name: "FixedLengthRecordReader"
  output_arg {
    name: "reader_handle"
    description: "The handle to reference the Reader."
    type: DT_STRING
    is_ref: true
  }
  attr {
    name: "header_bytes"
    type: "int"
    default_value {
      i: 0
    }
  }
  attr {
    name: "record_bytes"
    type: "int"
  }
  attr {
    name: "footer_bytes"
    type: "int"
    default_value {
      i: 0
    }
  }
  attr {
    name: "container"
    type: "string"
    default_value {
      s: ""
    }
    description: "If non-empty, this reader is placed in the given container.\nOtherwise, a default container is used."
  }
  attr {
    name: "shared_name"
    type: "string"
    default_value {
      s: ""
    }
    description: "If non-empty, this reader is named in the given bucket\nwith this shared_name. Otherwise, the node name is used instead."
  }
  summary: "A Reader that outputs fixed-length records from a file."
  is_stateful: true
}
op {
  name: "FixedUnigramCandidateSampler"
  input_arg {
    name: "true_classes"
    description: "A batch_size * num_true matrix, in which each row contains the\nIDs of the num_true target_classes in the corresponding original label."
    type: DT_INT64
  }
  output_arg {
    name: "sampled_candidates"
    description: "A vector of length num_sampled, in which each element is\nthe ID of a sampled candidate."
    type: DT_INT64
  }
  output_arg {
    name: "true_expected_count"
    description: "A batch_size * num_true matrix, representing\nthe number of times each candidate is expected to occur in a batch\nof sampled candidates. If unique=true, then this is a probability."
    type: DT_FLOAT
  }
  output_arg {
    name: "sampled_expected_count"
    description: "A vector of length num_sampled, for each sampled\ncandidate representing the number of times the candidate is expected\nto occur in a batch of sampled candidates.  If unique=true, then this is a\nprobability."
    type: DT_FLOAT
  }
  attr {
    name: "num_true"
    type: "int"
    description: "Number of true labels per context."
    has_minimum: true
    minimum: 1
  }
  attr {
    name: "num_sampled"
    type: "int"
    description: "Number of candidates to randomly sample per batch."
    has_minimum: true
    minimum: 1
  }
  attr {
    name: "unique"
    type: "bool"
    description: "If unique is true, we sample with rejection, so that all sampled\ncandidates in a batch are unique. This requires some approximation to\nestimate the post-rejection sampling probabilities."
  }
  attr {
    name: "range_max"
    type: "int"
    description: "The sampler will sample integers from the interval [0, range_max)."
    has_minimum: true
    minimum: 1
  }
  attr {
    name: "vocab_file"
    type: "string"
    default_value {
      s: ""
    }
    description: "Each valid line in this file (which should have a CSV-like format)\ncorresponds to a valid word ID. IDs are in sequential order, starting from\nnum_reserved_ids. The last entry in each line is expected to be a value\ncorresponding to the count or relative probability. Exactly one of vocab_file\nand unigrams needs to be passed to this op."
  }
  attr {
    name: "distortion"
    type: "float"
    default_value {
      f: 1
    }
    description: "The distortion is used to skew the unigram probability distribution.\nEach weight is first raised to the distortion\'s power before adding to the\ninternal unigram distribution. As a result, distortion = 1.0 gives regular\nunigram sampling (as defined by the vocab file), and distortion = 0.0 gives\na uniform distribution."
  }
  attr {
    name: "num_reserved_ids"
    type: "int"
    default_value {
      i: 0
    }
    description: "Optionally some reserved IDs can be added in the range [0,\n..., num_reserved_ids) by the users. One use case is that a special unknown\nword token is used as ID 0. These IDs will have a sampling probability of 0."
  }
  attr {
    name: "num_shards"
    type: "int"
    default_value {
      i: 1
    }
    description: "A sampler can be used to sample from a subset of the original range\nin order to speed up the whole computation through parallelism. This parameter\n(together with \'shard\') indicates the number of partitions that are being\nused in the overall computation."
    has_minimum: true
    minimum: 1
  }
  attr {
    name: "shard"
    type: "int"
    default_value {
      i: 0
    }
    description: "A sampler can be used to sample from a subset of the original range\nin order to speed up the whole computation through parallelism. This parameter\n(together with \'num_shards\') indicates the particular partition number of a\nsampler op, when partitioning is being used."
    has_minimum: true
  }
  attr {
    name: "unigrams"
    type: "list(float)"
    default_value {
      list {
      }
    }
    description: "A list of unigram counts or probabilities, one per ID in sequential\norder. Exactly one of vocab_file and unigrams should be passed to this op."
  }
  attr {
    name: "seed"
    type: "int"
    default_value {
      i: 0
    }
    description: "If either seed or seed2 are set to be non-zero, the random number\ngenerator is seeded by the given seed.  Otherwise, it is seeded by a\nrandom seed."
  }
  attr {
    name: "seed2"
    type: "int"
    default_value {
      i: 0
    }
    description: "An second seed to avoid seed collision."
  }
  summary: "Generates labels for candidate sampling with a learned unigram distribution."
  description: "A unigram sampler could use a fixed unigram distribution read from a\nfile or passed in as an in-memory array instead of building up the distribution\nfrom data on the fly. There is also an option to skew the distribution by\napplying a distortion power to the weights.\n\nThe vocabulary file should be in CSV-like format, with the last field\nbeing the weight associated with the word.\n\nFor each batch, this op picks a single set of sampled candidate labels.\n\nThe advantages of sampling candidates per-batch are simplicity and the\npossibility of efficient dense matrix multiplication. The disadvantage is that\nthe sampled candidates must be chosen independently of the context and of the\ntrue labels."
}
op {
  name: "Floor"
  input_arg {
    name: "x"
    type_attr: "T"
  }
  output_arg {
    name: "y"
    type_attr: "T"
  }
  attr {
    name: "T"
    type: "type"
    allowed_values {
      list {
        type: DT_FLOAT
        type: DT_DOUBLE
      }
    }
  }
  summary: "Returns element-wise largest integer not greater than x."
}
op {
  name: "Gather"
  input_arg {
    name: "params"
    type_attr: "Tparams"
  }
  input_arg {
    name: "indices"
    type_attr: "Tindices"
  }
  output_arg {
    name: "output"
    type_attr: "Tparams"
  }
  attr {
    name: "validate_indices"
    type: "bool"
    default_value {
      b: true
    }
  }
  attr {
    name: "Tparams"
    type: "type"
  }
  attr {
    name: "Tindices"
    type: "type"
    allowed_values {
      list {
        type: DT_INT32
        type: DT_INT64
      }
    }
  }
  summary: "Gather slices from `params` according to `indices`."
  description: "`indices` must be an integer tensor of any dimension (usually 0-D or 1-D).\nProduces an output tensor with shape `indices.shape + params.shape[1:]` where:\n\n    # Scalar indices\n    output[:, ..., :] = params[indices, :, ... :]\n\n    # Vector indices\n    output[i, :, ..., :] = params[indices[i], :, ... :]\n\n    # Higher rank indices\n    output[i, ..., j, :, ... :] = params[indices[i, ..., j], :, ..., :]\n\nIf `indices` is a permutation and `len(indices) == params.shape[0]` then\nthis operation will permute `params` accordingly.\n\n<div style=\"width:70%; margin:auto; margin-bottom:10px; margin-top:20px;\">\n<img style=\"width:100%\" src=\"../../images/Gather.png\" alt>\n</div>"
}
op {
  name: "Greater"
  input_arg {
    name: "x"
    type_attr: "T"
  }
  input_arg {
    name: "y"
    type_attr: "T"
  }
  output_arg {
    name: "z"
    type: DT_BOOL
  }
  attr {
    name: "T"
    type: "type"
    allowed_values {
      list {
        type: DT_FLOAT
        type: DT_DOUBLE
        type: DT_INT32
        type: DT_INT64
        type: DT_UINT8
        type: DT_INT16
        type: DT_INT8
        type: DT_UINT16
        type: DT_HALF
      }
    }
  }
  summary: "Returns the truth value of (x > y) element-wise."
}
op {
  name: "GreaterEqual"
  input_arg {
    name: "x"
    type_attr: "T"
  }
  input_arg {
    name: "y"
    type_attr: "T"
  }
  output_arg {
    name: "z"
    type: DT_BOOL
  }
  attr {
    name: "T"
    type: "type"
    allowed_values {
      list {
        type: DT_FLOAT
        type: DT_DOUBLE
        type: DT_INT32
        type: DT_INT64
        type: DT_UINT8
        type: DT_INT16
        type: DT_INT8
        type: DT_UINT16
        type: DT_HALF
      }
    }
  }
  summary: "Returns the truth value of (x >= y) element-wise."
}
op {
  name: "HSVToRGB"
  input_arg {
    name: "images"
    description: "1-D or higher rank. HSV data to convert. Last dimension must be size 3."
    type: DT_FLOAT
  }
  output_arg {
    name: "output"
    description: "`images` converted to RGB."
    type: DT_FLOAT
  }
  summary: "Convert one or more images from HSV to RGB."
  description: "Outputs a tensor of the same shape as the `images` tensor, containing the RGB\nvalue of the pixels. The output is only well defined if the value in `images`\nare in `[0,1]`.\n\nSee `rgb_to_hsv` for a description of the HSV encoding."
}
op {
  name: "HashTable"
  output_arg {
    name: "table_handle"
    description: "Handle to a table."
    type: DT_STRING
    is_ref: true
  }
  attr {
    name: "container"
    type: "string"
    default_value {
      s: ""
    }
    description: "If non-empty, this table is placed in the given container.\nOtherwise, a default container is used."
  }
  attr {
    name: "shared_name"
    type: "string"
    default_value {
      s: ""
    }
    description: "If non-empty, this table is shared under the given name across\nmultiple sessions."
  }
  attr {
    name: "key_dtype"
    type: "type"
    description: "Type of the table keys."
  }
  attr {
    name: "value_dtype"
    type: "type"
    description: "Type of the table values."
  }
  summary: "Creates a non-initialized hash table."
  description: "This op creates a hash table, specifying the type of its keys and values.\nBefore using the table you will have to initialize it.  After initialization the\ntable will be immutable."
  is_stateful: true
}
op {
  name: "HistogramSummary"
  input_arg {
    name: "tag"
    description: "Scalar.  Tag to use for the `Summary.Value`."
    type: DT_STRING
  }
  input_arg {
    name: "values"
    description: "Any shape. Values to use to build the histogram."
    type_attr: "T"
  }
  output_arg {
    name: "summary"
    description: "Scalar. Serialized `Summary` protocol buffer."
    type: DT_STRING
  }
  attr {
    name: "T"
    type: "type"
    default_value {
      type: DT_FLOAT
    }
    allowed_values {
      list {
        type: DT_FLOAT
        type: DT_DOUBLE
        type: DT_INT32
        type: DT_INT64
        type: DT_UINT8
        type: DT_INT16
        type: DT_INT8
        type: DT_UINT16
        type: DT_HALF
      }
    }
  }
  summary: "Outputs a `Summary` protocol buffer with a histogram."
  description: "The generated\n[`Summary`](https://www.tensorflow.org/code/tensorflow/core/framework/summary.proto)\nhas one summary value containing a histogram for `values`.\n\nThis op reports an `OutOfRange` error if any value is not finite."
}
op {
  name: "IFFT"
  input_arg {
    name: "in"
    description: "A complex64 vector."
    type: DT_COMPLEX64
  }
  output_arg {
    name: "out"
    description: "The inverse 1D Fourier Transform of `in`."
    type: DT_COMPLEX64
  }
  summary: "Compute the inverse 1-dimensional discrete Fourier Transform."
}
op {
  name: "IFFT2D"
  input_arg {
    name: "in"
    description: "A complex64 matrix."
    type: DT_COMPLEX64
  }
  output_arg {
    name: "out"
    description: "The inverse 2D Fourier Transform of `in`."
    type: DT_COMPLEX64
  }
  summary: "Compute the inverse 2-dimensional discrete Fourier Transform."
}
op {
  name: "IFFT3D"
  input_arg {
    name: "in"
    description: "A complex64 3-D tensor."
    type: DT_COMPLEX64
  }
  output_arg {
    name: "out"
    description: "The inverse 3D Fourier Transform of `in`."
    type: DT_COMPLEX64
  }
  summary: "Compute the inverse 3-dimensional discrete Fourier Transform."
}
op {
  name: "Identity"
  input_arg {
    name: "input"
    type_attr: "T"
  }
  output_arg {
    name: "output"
    type_attr: "T"
  }
  attr {
    name: "T"
    type: "type"
  }
  summary: "Return a tensor with the same shape and contents as the input tensor or value."
}
op {
  name: "IdentityReader"
  output_arg {
    name: "reader_handle"
    description: "The handle to reference the Reader."
    type: DT_STRING
    is_ref: true
  }
  attr {
    name: "container"
    type: "string"
    default_value {
      s: ""
    }
    description: "If non-empty, this reader is placed in the given container.\nOtherwise, a default container is used."
  }
  attr {
    name: "shared_name"
    type: "string"
    default_value {
      s: ""
    }
    description: "If non-empty, this reader is named in the given bucket\nwith this shared_name. Otherwise, the node name is used instead."
  }
  summary: "A Reader that outputs the queued work as both the key and value."
  description: "To use, enqueue strings in a Queue.  ReaderRead will take the front\nwork string and output (work, work)."
  is_stateful: true
}
op {
  name: "Imag"
  input_arg {
    name: "in"
    type: DT_COMPLEX64
  }
  output_arg {
    name: "out"
    type: DT_FLOAT
  }
  summary: "Returns the imaginary part of a complex number."
  description: "Given a tensor `in` of complex numbers, this operation returns a tensor of type\n`float` that is the imaginary part of each element in `in`. All elements in `in`\nmust be complex numbers of the form \\\\(a + bj\\\\), where *a* is the real part\nand *b* is the imaginary part returned by this operation.\n\nFor example:\n\n```\n# tensor \'in\' is [-2.25 + 4.75j, 3.25 + 5.75j]\ntf.imag(in) ==> [4.75, 5.75]\n```"
}
op {
  name: "ImageSummary"
  input_arg {
    name: "tag"
    description: "Scalar. Used to build the `tag` attribute of the summary values."
    type: DT_STRING
  }
  input_arg {
    name: "tensor"
    description: "4-D of shape `[batch_size, height, width, channels]` where\n`channels` is 1, 3, or 4."
    type_attr: "T"
  }
  output_arg {
    name: "summary"
    description: "Scalar. Serialized `Summary` protocol buffer."
    type: DT_STRING
  }
  attr {
    name: "max_images"
    type: "int"
    default_value {
      i: 3
    }
    description: "Max number of batch elements to generate images for."
    has_minimum: true
    minimum: 1
  }
  attr {
    name: "T"
    type: "type"
    default_value {
      type: DT_FLOAT
    }
    allowed_values {
      list {
        type: DT_UINT8
        type: DT_FLOAT
      }
    }
  }
  attr {
    name: "bad_color"
    type: "tensor"
    default_value {
      tensor {
        dtype: DT_UINT8
        tensor_shape {
          dim {
            size: 4
          }
        }
        int_val: 255
        int_val: 0
        int_val: 0
        int_val: 255
      }
    }
    description: "Color to use for pixels with non-finite values."
  }
  summary: "Outputs a `Summary` protocol buffer with images."
  description: "The summary has up to `max_images` summary values containing images. The\nimages are built from `tensor` which must be 4-D with shape `[batch_size,\nheight, width, channels]` and where `channels` can be:\n\n*  1: `tensor` is interpreted as Grayscale.\n*  3: `tensor` is interpreted as RGB.\n*  4: `tensor` is interpreted as RGBA.\n\nThe images have the same number of channels as the input tensor. For float\ninput, the values are normalized one image at a time to fit in the range\n`[0, 255]`.  `uint8` values are unchanged.  The op uses two different\nnormalization algorithms:\n\n*  If the input values are all positive, they are rescaled so the largest one\n   is 255.\n\n*  If any input value is negative, the values are shifted so input value 0.0\n   is at 127.  They are then rescaled so that either the smallest value is 0,\n   or the largest one is 255.\n\nThe `tag` argument is a scalar `Tensor` of type `string`.  It is used to\nbuild the `tag` of the summary values:\n\n*  If `max_images` is 1, the summary value tag is \'*tag*/image\'.\n*  If `max_images` is greater than 1, the summary value tags are\n   generated sequentially as \'*tag*/image/0\', \'*tag*/image/1\', etc.\n\nThe `bad_color` argument is the color to use in the generated images for\nnon-finite input values.  It is a `unit8` 1-D tensor of length `channels`.\nEach element must be in the range `[0, 255]` (It represents the value of a\npixel in the output image).  Non-finite values in the input tensor are\nreplaced by this tensor in the output image.  The default value is the color\nred."
}
op {
  name: "InTopK"
  input_arg {
    name: "predictions"
    description: "A `batch_size` x `classes` tensor."
    type: DT_FLOAT
  }
  input_arg {
    name: "targets"
    description: "A `batch_size` vector of class ids."
    type_attr: "T"
  }
  output_arg {
    name: "precision"
    description: "Computed Precision at `k` as a `bool Tensor`."
    type: DT_BOOL
  }
  attr {
    name: "k"
    type: "int"
    description: "Number of top elements to look at for computing precision."
  }
  attr {
    name: "T"
    type: "type"
    default_value {
      type: DT_INT32
    }
    allowed_values {
      list {
        type: DT_INT32
        type: DT_INT64
      }
    }
  }
  summary: "Says whether the targets are in the top `K` predictions."
  description: "This outputs a `batch_size` bool array, an entry `out[i]` is `true` if the\nprediction for the target class is among the top `k` predictions among\nall predictions for example `i`. Note that the behavior of `InTopK` differs\nfrom the `TopK` op in its handling of ties; if multiple classes have the\nsame prediction value and straddle the top-`k` boundary, all of those\nclasses are considered to be in the top `k`.\n\nMore formally, let\n\n  \\\\(predictions_i\\\\) be the predictions for all classes for example `i`,\n  \\\\(targets_i\\\\) be the target class for example `i`,\n  \\\\(out_i\\\\) be the output for example `i`,\n\n$$out_i = predictions_{i, targets_i} \\in TopKIncludingTies(predictions_i)$$"
}
op {
  name: "InitializeTable"
  input_arg {
    name: "table_handle"
    description: "Handle to a table which will be initialized."
    type: DT_STRING
    is_ref: true
  }
  input_arg {
    name: "keys"
    description: "Keys of type Tkey."
    type_attr: "Tkey"
  }
  input_arg {
    name: "values"
    description: "Values of type Tval. Same shape as `keys`."
    type_attr: "Tval"
  }
  attr {
    name: "Tkey"
    type: "type"
  }
  attr {
    name: "Tval"
    type: "type"
  }
  summary: "Table initializer that takes two tensors for keys and values respectively."
}
op {
  name: "Inv"
  input_arg {
    name: "x"
    type_attr: "T"
  }
  output_arg {
    name: "y"
    type_attr: "T"
  }
  attr {
    name: "T"
    type: "type"
    allowed_values {
      list {
        type: DT_FLOAT
        type: DT_DOUBLE
        type: DT_INT32
        type: DT_COMPLEX64
        type: DT_INT64
      }
    }
  }
  summary: "Computes the reciprocal of x element-wise."
  description: "I.e., \\\\(y = 1 / x\\\\)."
}
op {
  name: "InvertPermutation"
  input_arg {
    name: "x"
    description: "1-D."
    type: DT_INT32
  }
  output_arg {
    name: "y"
    description: "1-D."
    type: DT_INT32
  }
  summary: "Computes the inverse permutation of a tensor."
  description: "This operation computes the inverse of an index permutation. It takes a 1-D\ninteger tensor `x`, which represents the indices of a zero-based array, and\nswaps each value with its index position. In other words, for an output tensor\n`y` and an input tensor `x`, this operation computes the following:\n\n`y[x[i]] = i for i in [0, 1, ..., len(x) - 1]`\n\nThe values must include 0. There can be no duplicate values or negative values.\n\nFor example:\n\n```prettyprint\n# tensor `x` is [3, 4, 0, 2, 1]\ninvert_permutation(x) ==> [2, 4, 3, 0, 1]\n```"
}
op {
  name: "IsFinite"
  input_arg {
    name: "x"
    type_attr: "T"
  }
  output_arg {
    name: "y"
    type: DT_BOOL
  }
  attr {
    name: "T"
    type: "type"
    allowed_values {
      list {
        type: DT_FLOAT
        type: DT_DOUBLE
      }
    }
  }
  summary: "Returns which elements of x are finite."
}
op {
  name: "IsInf"
  input_arg {
    name: "x"
    type_attr: "T"
  }
  output_arg {
    name: "y"
    type: DT_BOOL
  }
  attr {
    name: "T"
    type: "type"
    allowed_values {
      list {
        type: DT_FLOAT
        type: DT_DOUBLE
      }
    }
  }
  summary: "Returns which elements of x are Inf."
}
op {
  name: "IsNan"
  input_arg {
    name: "x"
    type_attr: "T"
  }
  output_arg {
    name: "y"
    type: DT_BOOL
  }
  attr {
    name: "T"
    type: "type"
    allowed_values {
      list {
        type: DT_FLOAT
        type: DT_DOUBLE
      }
    }
  }
  summary: "Returns which elements of x are NaN."
}
op {
  name: "L2Loss"
  input_arg {
    name: "t"
    description: "Typically 2-D, but may have any dimensions."
    type_attr: "T"
  }
  output_arg {
    name: "output"
    description: "0-D."
    type_attr: "T"
  }
  attr {
    name: "T"
    type: "type"
    allowed_values {
      list {
        type: DT_FLOAT
        type: DT_DOUBLE
        type: DT_INT64
        type: DT_INT32
        type: DT_UINT8
        type: DT_UINT16
        type: DT_INT16
        type: DT_INT8
        type: DT_COMPLEX64
        type: DT_COMPLEX128
        type: DT_QINT8
        type: DT_QUINT8
        type: DT_QINT32
        type: DT_HALF
      }
    }
  }
  summary: "L2 Loss."
  description: "Computes half the L2 norm of a tensor without the `sqrt`:\n\n    output = sum(t ** 2) / 2"
}
op {
  name: "LRN"
  input_arg {
    name: "input"
    description: "4-D."
    type: DT_FLOAT
  }
  output_arg {
    name: "output"
    type: DT_FLOAT
  }
  attr {
    name: "depth_radius"
    type: "int"
    default_value {
      i: 5
    }
    description: "0-D.  Half-width of the 1-D normalization window."
  }
  attr {
    name: "bias"
    type: "float"
    default_value {
      f: 1
    }
    description: "An offset (usually positive to avoid dividing by 0)."
  }
  attr {
    name: "alpha"
    type: "float"
    default_value {
      f: 1
    }
    description: "A scale factor, usually positive."
  }
  attr {
    name: "beta"
    type: "float"
    default_value {
      f: 0.5
    }
    description: "An exponent."
  }
  summary: "Local Response Normalization."
  description: "The 4-D `input` tensor is treated as a 3-D array of 1-D vectors (along the last\ndimension), and each vector is normalized independently.  Within a given vector,\neach component is divided by the weighted, squared sum of inputs within\n`depth_radius`.  In detail,\n\n    sqr_sum[a, b, c, d] =\n        sum(input[a, b, c, d - depth_radius : d + depth_radius + 1] ** 2)\n    output = input / (bias + alpha * sqr_sum) ** beta\n\nFor details, see [Krizhevsky et al., ImageNet classification with deep\nconvolutional neural networks (NIPS 2012)]\n(http://papers.nips.cc/paper/4824-imagenet-classification-with-deep-convolutional-neural-networks)."
}
op {
  name: "LRNGrad"
  input_arg {
    name: "input_grads"
    description: "4-D with shape `[batch, height, width, channels]`."
    type: DT_FLOAT
  }
  input_arg {
    name: "input_image"
    description: "4-D with shape `[batch, height, width, channels]`."
    type: DT_FLOAT
  }
  input_arg {
    name: "output_image"
    description: "4-D with shape `[batch, height, width, channels]`."
    type: DT_FLOAT
  }
  output_arg {
    name: "output"
    description: "The gradients for LRN."
    type: DT_FLOAT
  }
  attr {
    name: "depth_radius"
    type: "int"
    default_value {
      i: 5
    }
    description: "A depth radius."
  }
  attr {
    name: "bias"
    type: "float"
    default_value {
      f: 1
    }
    description: "An offset (usually > 0 to avoid dividing by 0)."
  }
  attr {
    name: "alpha"
    type: "float"
    default_value {
      f: 1
    }
    description: "A scale factor, usually positive."
  }
  attr {
    name: "beta"
    type: "float"
    default_value {
      f: 0.5
    }
    description: "An exponent."
  }
  summary: "Gradients for Local Response Normalization."
}
op {
  name: "LearnedUnigramCandidateSampler"
  input_arg {
    name: "true_classes"
    description: "A batch_size * num_true matrix, in which each row contains the\nIDs of the num_true target_classes in the corresponding original label."
    type: DT_INT64
  }
  output_arg {
    name: "sampled_candidates"
    description: "A vector of length num_sampled, in which each element is\nthe ID of a sampled candidate."
    type: DT_INT64
  }
  output_arg {
    name: "true_expected_count"
    description: "A batch_size * num_true matrix, representing\nthe number of times each candidate is expected to occur in a batch\nof sampled candidates. If unique=true, then this is a probability."
    type: DT_FLOAT
  }
  output_arg {
    name: "sampled_expected_count"
    description: "A vector of length num_sampled, for each sampled\ncandidate representing the number of times the candidate is expected\nto occur in a batch of sampled candidates.  If unique=true, then this is a\nprobability."
    type: DT_FLOAT
  }
  attr {
    name: "num_true"
    type: "int"
    description: "Number of true labels per context."
    has_minimum: true
    minimum: 1
  }
  attr {
    name: "num_sampled"
    type: "int"
    description: "Number of candidates to randomly sample per batch."
    has_minimum: true
    minimum: 1
  }
  attr {
    name: "unique"
    type: "bool"
    description: "If unique is true, we sample with rejection, so that all sampled\ncandidates in a batch are unique. This requires some approximation to\nestimate the post-rejection sampling probabilities."
  }
  attr {
    name: "range_max"
    type: "int"
    description: "The sampler will sample integers from the interval [0, range_max)."
    has_minimum: true
    minimum: 1
  }
  attr {
    name: "seed"
    type: "int"
    default_value {
      i: 0
    }
    description: "If either seed or seed2 are set to be non-zero, the random number\ngenerator is seeded by the given seed.  Otherwise, it is seeded by a\nrandom seed."
  }
  attr {
    name: "seed2"
    type: "int"
    default_value {
      i: 0
    }
    description: "An second seed to avoid seed collision."
  }
  summary: "Generates labels for candidate sampling with a learned unigram distribution."
  description: "See explanations of candidate sampling and the data formats at\ngo/candidate-sampling.\n\nFor each batch, this op picks a single set of sampled candidate labels.\n\nThe advantages of sampling candidates per-batch are simplicity and the\npossibility of efficient dense matrix multiplication. The disadvantage is that\nthe sampled candidates must be chosen independently of the context and of the\ntrue labels."
}
op {
  name: "Less"
  input_arg {
    name: "x"
    type_attr: "T"
  }
  input_arg {
    name: "y"
    type_attr: "T"
  }
  output_arg {
    name: "z"
    type: DT_BOOL
  }
  attr {
    name: "T"
    type: "type"
    allowed_values {
      list {
        type: DT_FLOAT
        type: DT_DOUBLE
        type: DT_INT32
        type: DT_INT64
        type: DT_UINT8
        type: DT_INT16
        type: DT_INT8
        type: DT_UINT16
        type: DT_HALF
      }
    }
  }
  summary: "Returns the truth value of (x < y) element-wise."
}
op {
  name: "LessEqual"
  input_arg {
    name: "x"
    type_attr: "T"
  }
  input_arg {
    name: "y"
    type_attr: "T"
  }
  output_arg {
    name: "z"
    type: DT_BOOL
  }
  attr {
    name: "T"
    type: "type"
    allowed_values {
      list {
        type: DT_FLOAT
        type: DT_DOUBLE
        type: DT_INT32
        type: DT_INT64
        type: DT_UINT8
        type: DT_INT16
        type: DT_INT8
        type: DT_UINT16
        type: DT_HALF
      }
    }
  }
  summary: "Returns the truth value of (x <= y) element-wise."
}
op {
  name: "Lgamma"
  input_arg {
    name: "x"
    type_attr: "T"
  }
  output_arg {
    name: "y"
    type_attr: "T"
  }
  attr {
    name: "T"
    type: "type"
    allowed_values {
      list {
        type: DT_FLOAT
        type: DT_DOUBLE
        type: DT_INT32
        type: DT_COMPLEX64
        type: DT_INT64
      }
    }
  }
  summary: "Computes the log of the absolute value of `Gamma(x)` element-wise."
}
op {
  name: "LinSpace"
  input_arg {
    name: "start"
    description: "First entry in the range."
    type_attr: "T"
  }
  input_arg {
    name: "stop"
    description: "Last entry in the range."
    type_attr: "T"
  }
  input_arg {
    name: "num"
    description: "Number of values to generate."
    type: DT_INT32
  }
  output_arg {
    name: "output"
    description: "1-D. The generated values."
    type_attr: "T"
  }
  attr {
    name: "T"
    type: "type"
    allowed_values {
      list {
        type: DT_FLOAT
        type: DT_DOUBLE
      }
    }
  }
  summary: "Generates values in an interval."
  description: "A sequence of `num` evenly-spaced values are generated beginning at `start`.\nIf `num > 1`, the values in the sequence increase by `stop - start / num - 1`,\nso that the last one is exactly `stop`.\n\nFor example:\n\n```\ntf.linspace(10.0, 12.0, 3, name=\"linspace\") => [ 10.0  11.0  12.0]\n```"
}
op {
  name: "ListDiff"
  input_arg {
    name: "x"
    description: "1-D. Values to keep."
    type_attr: "T"
  }
  input_arg {
    name: "y"
    description: "1-D. Values to remove."
    type_attr: "T"
  }
  output_arg {
    name: "out"
    description: "1-D. Values present in `x` but not in `y`."
    type_attr: "T"
  }
  output_arg {
    name: "idx"
    description: "1-D. Positions of `x` values preserved in `out`."
    type: DT_INT32
  }
  attr {
    name: "T"
    type: "type"
  }
  summary: "Computes the difference between two lists of numbers or strings."
  description: "Given a list `x` and a list `y`, this operation returns a list `out` that\nrepresents all values that are in `x` but not in `y`. The returned list `out`\nis sorted in the same order that the numbers appear in `x` (duplicates are\npreserved). This operation also returns a list `idx` that represents the\nposition of each `out` element in `x`. In other words:\n\n`out[i] = x[idx[i]] for i in [0, 1, ..., len(out) - 1]`\n\nFor example, given this input:\n\n```prettyprint\nx = [1, 2, 3, 4, 5, 6]\ny = [1, 3, 5]\n```\n\nThis operation would return:\n\n```prettyprint\nout ==> [2, 4, 6]\nidx ==> [1, 3, 5]\n```"
}
op {
  name: "Log"
  input_arg {
    name: "x"
    type_attr: "T"
  }
  output_arg {
    name: "y"
    type_attr: "T"
  }
  attr {
    name: "T"
    type: "type"
    allowed_values {
      list {
        type: DT_FLOAT
        type: DT_DOUBLE
        type: DT_INT32
        type: DT_COMPLEX64
        type: DT_INT64
      }
    }
  }
  summary: "Computes natural logarithm of x element-wise."
  description: "I.e., \\\\(y = \\log_e x\\\\)."
}
op {
  name: "LogSoftmax"
  input_arg {
    name: "logits"
    description: "2-D with shape `[batch_size, num_classes]`."
    type_attr: "T"
  }
  output_arg {
    name: "logsoftmax"
    description: "Same shape as `logits`."
    type_attr: "T"
  }
  attr {
    name: "T"
    type: "type"
    allowed_values {
      list {
        type: DT_FLOAT
        type: DT_DOUBLE
      }
    }
  }
  summary: "Computes log softmax activations."
  description: "For each batch `i` and class `j` we have\n\n    logsoftmax[i, j] = logits[i, j] - log(sum(exp(logits[i])))"
}
op {
  name: "LogUniformCandidateSampler"
  input_arg {
    name: "true_classes"
    description: "A batch_size * num_true matrix, in which each row contains the\nIDs of the num_true target_classes in the corresponding original label."
    type: DT_INT64
  }
  output_arg {
    name: "sampled_candidates"
    description: "A vector of length num_sampled, in which each element is\nthe ID of a sampled candidate."
    type: DT_INT64
  }
  output_arg {
    name: "true_expected_count"
    description: "A batch_size * num_true matrix, representing\nthe number of times each candidate is expected to occur in a batch\nof sampled candidates. If unique=true, then this is a probability."
    type: DT_FLOAT
  }
  output_arg {
    name: "sampled_expected_count"
    description: "A vector of length num_sampled, for each sampled\ncandidate representing the number of times the candidate is expected\nto occur in a batch of sampled candidates.  If unique=true, then this is a\nprobability."
    type: DT_FLOAT
  }
  attr {
    name: "num_true"
    type: "int"
    description: "Number of true labels per context."
    has_minimum: true
    minimum: 1
  }
  attr {
    name: "num_sampled"
    type: "int"
    description: "Number of candidates to randomly sample per batch."
    has_minimum: true
    minimum: 1
  }
  attr {
    name: "unique"
    type: "bool"
    description: "If unique is true, we sample with rejection, so that all sampled\ncandidates in a batch are unique. This requires some approximation to\nestimate the post-rejection sampling probabilities."
  }
  attr {
    name: "range_max"
    type: "int"
    description: "The sampler will sample integers from the interval [0, range_max)."
    has_minimum: true
    minimum: 1
  }
  attr {
    name: "seed"
    type: "int"
    default_value {
      i: 0
    }
    description: "If either seed or seed2 are set to be non-zero, the random number\ngenerator is seeded by the given seed.  Otherwise, it is seeded by a\nrandom seed."
  }
  attr {
    name: "seed2"
    type: "int"
    default_value {
      i: 0
    }
    description: "An second seed to avoid seed collision."
  }
  summary: "Generates labels for candidate sampling with a log-uniform distribution."
  description: "See explanations of candidate sampling and the data formats at\ngo/candidate-sampling.\n\nFor each batch, this op picks a single set of sampled candidate labels.\n\nThe advantages of sampling candidates per-batch are simplicity and the\npossibility of efficient dense matrix multiplication. The disadvantage is that\nthe sampled candidates must be chosen independently of the context and of the\ntrue labels."
}
op {
  name: "LogicalAnd"
  input_arg {
    name: "x"
    type: DT_BOOL
  }
  input_arg {
    name: "y"
    type: DT_BOOL
  }
  output_arg {
    name: "z"
    type: DT_BOOL
  }
  summary: "Returns the truth value of x AND y element-wise."
  is_commutative: true
}
op {
  name: "LogicalNot"
  input_arg {
    name: "x"
    type: DT_BOOL
  }
  output_arg {
    name: "y"
    type: DT_BOOL
  }
  summary: "Returns the truth value of NOT x element-wise."
}
op {
  name: "LogicalOr"
  input_arg {
    name: "x"
    type: DT_BOOL
  }
  input_arg {
    name: "y"
    type: DT_BOOL
  }
  output_arg {
    name: "z"
    type: DT_BOOL
  }
  summary: "Returns the truth value of x OR y element-wise."
  is_commutative: true
}
op {
  name: "LookupTableFind"
  input_arg {
    name: "table_handle"
    description: "Handle to the table."
    type: DT_STRING
    is_ref: true
  }
  input_arg {
    name: "keys"
    description: "Any shape.  Keys to look up."
    type_attr: "Tin"
  }
  input_arg {
    name: "default_value"
    type_attr: "Tout"
  }
  output_arg {
    name: "values"
    description: "Same shape as `keys`.  Values found in the table, or `default_values`\nfor missing keys."
    type_attr: "Tout"
  }
  attr {
    name: "Tin"
    type: "type"
  }
  attr {
    name: "Tout"
    type: "type"
  }
  summary: "Looks up keys in a table, outputs the corresponding values."
  description: "The tensor `keys` must of the same type as the keys of the table.\nThe output `values` is of the type of the table values.\n\nThe scalar `default_value` is the value output for keys not present in the\ntable. It must also be of the same type as the table values."
}
op {
  name: "LookupTableSize"
  input_arg {
    name: "table_handle"
    description: "Handle to the table."
    type: DT_STRING
    is_ref: true
  }
  output_arg {
    name: "size"
    description: "Scalar that contains number of elements in the table."
    type: DT_INT64
  }
  summary: "Computes the number of elements in the given table."
}
op {
  name: "LoopCond"
  input_arg {
    name: "input"
    description: "A boolean scalar, representing the branch predicate of the Switch op."
    type: DT_BOOL
  }
  output_arg {
    name: "output"
    description: "The same tensor as `input`."
    type: DT_BOOL
  }
  summary: "Forwards the input to the output."
  description: "This operator represents the loop termination condition used by the\n\"pivot\" switches of a loop."
}
op {
  name: "MatMul"
  input_arg {
    name: "a"
    type_attr: "T"
  }
  input_arg {
    name: "b"
    type_attr: "T"
  }
  output_arg {
    name: "product"
    type_attr: "T"
  }
  attr {
    name: "transpose_a"
    type: "bool"
    default_value {
      b: false
    }
    description: "If true, \"a\" is transposed before multiplication."
  }
  attr {
    name: "transpose_b"
    type: "bool"
    default_value {
      b: false
    }
    description: "If true, \"b\" is transposed before multiplication."
  }
  attr {
    name: "T"
    type: "type"
    allowed_values {
      list {
        type: DT_FLOAT
        type: DT_DOUBLE
        type: DT_INT32
        type: DT_COMPLEX64
      }
    }
  }
  summary: "Multiply the matrix \"a\" by the matrix \"b\"."
  description: "The inputs must be two-dimensional matrices and the inner dimension of\n\"a\" (after being transposed if transpose_a is true) must match the\nouter dimension of \"b\" (after being transposed if transposed_b is\ntrue).\n\n*Note*: The default kernel implementation for MatMul on GPUs uses\ncublas."
}
op {
  name: "MatchingFiles"
  input_arg {
    name: "pattern"
    description: "A (scalar) shell wildcard pattern."
    type: DT_STRING
  }
  output_arg {
    name: "filenames"
    description: "A vector of matching filenames."
    type: DT_STRING
  }
  summary: "Returns the set of files matching a pattern."
  description: "Note that this routine only supports wildcard characters in the\nbasename portion of the pattern, not in the directory portion."
}
op {
  name: "MatrixDeterminant"
  input_arg {
    name: "input"
    description: "A tensor of shape `[M, M]`."
    type_attr: "T"
  }
  output_arg {
    name: "output"
    description: "A scalar, equal to the determinant of the input."
    type_attr: "T"
  }
  attr {
    name: "T"
    type: "type"
    allowed_values {
      list {
        type: DT_FLOAT
        type: DT_DOUBLE
      }
    }
  }
  summary: "Calculates the determinant of a square matrix."
}
op {
  name: "MatrixInverse"
  input_arg {
    name: "input"
    description: "Shape is `[M, M]`."
    type_attr: "T"
  }
  output_arg {
    name: "output"
    description: "Shape is `[M, M]` containing the matrix inverse of the input."
    type_attr: "T"
  }
  attr {
    name: "T"
    type: "type"
    allowed_values {
      list {
        type: DT_FLOAT
        type: DT_DOUBLE
      }
    }
  }
  summary: "Calculates the inverse of a square invertible matrix."
  description: "The op uses the Cholesky decomposition if the matrix is symmetric positive\ndefinite and LU decomposition with partial pivoting otherwise.\n\nIf the matrix is not invertible there is no guarantee what the op does. It\nmay detect the condition and raise an exception or it may simply return a\ngarbage result."
}
op {
  name: "MatrixSolve"
  input_arg {
    name: "matrix"
    description: "Shape is `[M, M]`."
    type_attr: "T"
  }
  input_arg {
    name: "rhs"
    description: "Shape is `[M, K]`."
    type_attr: "T"
  }
  output_arg {
    name: "output"
    description: "Shape is `[M, K]` containing the tensor that solves\nmatrix * output = rhs."
    type_attr: "T"
  }
  attr {
    name: "T"
    type: "type"
    allowed_values {
      list {
        type: DT_FLOAT
        type: DT_DOUBLE
      }
    }
  }
  summary: "Solves a system of linear equations. Checks for invertibility."
}
op {
  name: "MatrixSolveLs"
  input_arg {
    name: "matrix"
    description: "Shape is `[M, N]`."
    type_attr: "T"
  }
  input_arg {
    name: "rhs"
    description: "Shape is `[M, K]`."
    type_attr: "T"
  }
  input_arg {
    name: "l2_regularizer"
    type: DT_DOUBLE
  }
  output_arg {
    name: "output"
    description: "Shape is `[N, K]` containing the tensor that solves\n`matrix * output = rhs` in the least-squares sense."
    type_attr: "T"
  }
  attr {
    name: "T"
    type: "type"
    allowed_values {
      list {
        type: DT_FLOAT
        type: DT_DOUBLE
      }
    }
  }
  attr {
    name: "fast"
    type: "bool"
    default_value {
      b: true
    }
  }
  summary: "Solves a linear least-squares problem."
  description: "Below we will use the following notation\n`matrix`=\\\\(A \\in \\Re^{m \\times n}\\\\),\n`rhs`=\\\\(B  \\in \\Re^{m \\times k}\\\\),\n`output`=\\\\(X  \\in \\Re^{n \\times k}\\\\),\n`l2_regularizer`=\\\\(\\lambda\\\\).\n\nIf `fast` is `True`, then the solution is computed by solving the normal\nequations using Cholesky decomposition. Specifically, if \\\\(m \\ge n\\\\) then\n\\\\(X = (A^T A + \\lambda I)^{-1} A^T B\\\\), which solves the least-squares\nproblem \\\\(X = \\mathrm{argmin}_{Z \\in \\Re^{n \\times k}} ||A Z - B||_F^2 +\n\\lambda ||Z||_F^2\\\\). If \\\\(m \\lt n\\\\) then `output` is computed as\n\\\\(X = A^T (A A^T + \\lambda I)^{-1} B\\\\),\nwhich (for \\\\(\\lambda = 0\\\\)) is the minimum-norm solution to the\nunder-determined linear system, i.e.\n\\\\(X = \\mathrm{argmin}_{Z \\in \\Re^{n \\times k}} ||Z||_F^2 \\\\),\nsubject to \\\\(A Z = B\\\\).\nNotice that the fast path is only numerically stable when \\\\(A\\\\) is\nnumerically full rank and has a condition number\n\\\\(\\mathrm{cond}(A) \\lt \\frac{1}{\\sqrt{\\epsilon_{mach}}}\\\\)\nor \\\\(\\lambda\\\\) is sufficiently large.\n\nIf `fast` is `False` an algorithm based on the numerically robust complete\northogonal decomposition is used. This computes the minimum-norm\nleast-squares solution, even when \\\\(A\\\\) is rank deficient. This path is\ntypically 6-7 times slower than the fast path. If `fast` is `False` then\n`l2_regularizer` is ignored."
}
op {
  name: "MatrixTriangularSolve"
  input_arg {
    name: "matrix"
    description: "Shape is `[M, M]`."
    type_attr: "T"
  }
  input_arg {
    name: "rhs"
    description: "Shape is `[M, K]`."
    type_attr: "T"
  }
  output_arg {
    name: "output"
    description: "Shape is `[M, K]`."
    type_attr: "T"
  }
  attr {
    name: "lower"
    type: "bool"
    default_value {
      b: true
    }
    description: "Boolean indicating whether matrix is lower or upper triangular."
  }
  attr {
    name: "T"
    type: "type"
    allowed_values {
      list {
        type: DT_FLOAT
        type: DT_DOUBLE
      }
    }
  }
  summary: "Solves a system of linear equations with an upper or lower triangular matrix by"
  description: "backsubstitution.\n\n`matrix` is a matrix of shape `[M, M]`. If `lower` is `True` then the strictly\nupper triangular part of `matrix` is ignored. If `lower` is False then the\nstrictly lower triangular part of `matrix` is ignored. `rhs` is a matrix of\nshape [M, K]`.\n\nThe output is a matrix of shape `[M, K]`. If `lower` is `True` then the output\nsatisfies \\\\(\\sum_{k=0}^{i}\\\\) matrix[i, k] * output[k, j] = rhs[i, j].\nIf `lower` is false then output satisfies\n\\\\(\\sum_{k=i}^{K-1}\\\\) matrix[i, k] * output[k, j] = rhs[i, j]."
}
op {
  name: "Max"
  input_arg {
    name: "input"
    description: "The tensor to reduce."
    type_attr: "T"
  }
  input_arg {
    name: "reduction_indices"
    description: "The dimensions to reduce."
    type: DT_INT32
  }
  output_arg {
    name: "output"
    description: "The reduced tensor."
    type_attr: "T"
  }
  attr {
    name: "keep_dims"
    type: "bool"
    default_value {
      b: false
    }
    description: "If true, retain reduced dimensions with length 1."
  }
  attr {
    name: "T"
    type: "type"
    allowed_values {
      list {
        type: DT_FLOAT
        type: DT_DOUBLE
        type: DT_INT64
        type: DT_INT32
        type: DT_UINT8
        type: DT_UINT16
        type: DT_INT16
        type: DT_INT8
        type: DT_COMPLEX64
        type: DT_COMPLEX128
        type: DT_QINT8
        type: DT_QUINT8
        type: DT_QINT32
        type: DT_HALF
      }
    }
  }
  summary: "Computes the maximum of elements across dimensions of a tensor."
  description: "Reduces `input` along the dimensions given in `reduction_indices`. Unless\n`keep_dims` is true, the rank of the tensor is reduced by 1 for each entry in\n`reduction_indices`. If `keep_dims` is true, the reduced dimensions are\nretained with length 1."
}
op {
  name: "MaxPool"
  input_arg {
    name: "input"
    description: "4-D input to pool over."
    type: DT_FLOAT
  }
  output_arg {
    name: "output"
    description: "The max pooled output tensor."
    type: DT_FLOAT
  }
  attr {
    name: "ksize"
    type: "list(int)"
    description: "The size of the window for each dimension of the input tensor."
    has_minimum: true
    minimum: 4
  }
  attr {
    name: "strides"
    type: "list(int)"
    description: "The stride of the sliding window for each dimension of the\ninput tensor."
    has_minimum: true
    minimum: 4
  }
  attr {
    name: "padding"
    type: "string"
    description: "The type of padding algorithm to use."
    allowed_values {
      list {
        s: "SAME"
        s: "VALID"
      }
    }
  }
  attr {
    name: "data_format"
    type: "string"
    default_value {
      s: "NHWC"
    }
    description: "Specify the data format of the input and output data. With the\ndefault format \"NHWC\", the data is stored in the order of:\n    [batch, in_height, in_width, in_channels].\nAlternatively, the format could be \"NCHW\", the data storage order of:\n    [batch, in_channels, in_height, in_width]."
    allowed_values {
      list {
        s: "NHWC"
        s: "NCHW"
      }
    }
  }
  summary: "Performs max pooling on the input."
}
op {
  name: "MaxPoolGrad"
  input_arg {
    name: "orig_input"
    description: "The original input tensor."
    type: DT_FLOAT
  }
  input_arg {
    name: "orig_output"
    description: "The original output tensor."
    type: DT_FLOAT
  }
  input_arg {
    name: "grad"
    description: "4-D.  Gradients w.r.t. the output of `max_pool`."
    type: DT_FLOAT
  }
  output_arg {
    name: "output"
    description: "Gradients w.r.t. the input to `max_pool`."
    type: DT_FLOAT
  }
  attr {
    name: "ksize"
    type: "list(int)"
    description: "The size of the window for each dimension of the input tensor."
    has_minimum: true
    minimum: 4
  }
  attr {
    name: "strides"
    type: "list(int)"
    description: "The stride of the sliding window for each dimension of the\ninput tensor."
    has_minimum: true
    minimum: 4
  }
  attr {
    name: "padding"
    type: "string"
    description: "The type of padding algorithm to use."
    allowed_values {
      list {
        s: "SAME"
        s: "VALID"
      }
    }
  }
  attr {
    name: "data_format"
    type: "string"
    default_value {
      s: "NHWC"
    }
    description: "Specify the data format of the input and output data. With the\ndefault format \"NHWC\", the data is stored in the order of:\n    [batch, in_height, in_width, in_channels].\nAlternatively, the format could be \"NCHW\", the data storage order of:\n    [batch, in_channels, in_height, in_width]."
    allowed_values {
      list {
        s: "NHWC"
        s: "NCHW"
      }
    }
  }
  summary: "Computes gradients of the maxpooling function."
}
op {
  name: "MaxPoolGradWithArgmax"
  input_arg {
    name: "input"
    description: "The original input."
    type: DT_FLOAT
  }
  input_arg {
    name: "grad"
    description: "4-D with shape `[batch, height, width, channels]`.  Gradients w.r.t. the\noutput of `max_pool`."
    type: DT_FLOAT
  }
  input_arg {
    name: "argmax"
    description: "The indices of the maximum values chosen for each output of `max_pool`."
    type_attr: "Targmax"
  }
  output_arg {
    name: "output"
    description: "Gradients w.r.t. the input of `max_pool`."
    type: DT_FLOAT
  }
  attr {
    name: "ksize"
    type: "list(int)"
    description: "The size of the window for each dimension of the input tensor."
    has_minimum: true
    minimum: 4
  }
  attr {
    name: "strides"
    type: "list(int)"
    description: "The stride of the sliding window for each dimension of the\ninput tensor."
    has_minimum: true
    minimum: 4
  }
  attr {
    name: "padding"
    type: "string"
    description: "The type of padding algorithm to use."
    allowed_values {
      list {
        s: "SAME"
        s: "VALID"
      }
    }
  }
  attr {
    name: "Targmax"
    type: "type"
    allowed_values {
      list {
        type: DT_INT32
        type: DT_INT64
      }
    }
  }
  summary: "Computes gradients of the maxpooling function."
}
op {
  name: "MaxPoolWithArgmax"
  input_arg {
    name: "input"
    description: "4-D with shape `[batch, height, width, channels]`.  Input to pool over."
    type: DT_FLOAT
  }
  output_arg {
    name: "output"
    description: "The max pooled output tensor."
    type: DT_FLOAT
  }
  output_arg {
    name: "argmax"
    description: "4-D.  The flattened indices of the max values chosen for each output."
    type_attr: "Targmax"
  }
  attr {
    name: "ksize"
    type: "list(int)"
    description: "The size of the window for each dimension of the input tensor."
    has_minimum: true
    minimum: 4
  }
  attr {
    name: "strides"
    type: "list(int)"
    description: "The stride of the sliding window for each dimension of the\ninput tensor."
    has_minimum: true
    minimum: 4
  }
  attr {
    name: "Targmax"
    type: "type"
    default_value {
      type: DT_INT64
    }
    allowed_values {
      list {
        type: DT_INT32
        type: DT_INT64
      }
    }
  }
  attr {
    name: "padding"
    type: "string"
    description: "The type of padding algorithm to use."
    allowed_values {
      list {
        s: "SAME"
        s: "VALID"
      }
    }
  }
  summary: "Performs max pooling on the input and outputs both max values and indices."
  description: "The indices in `argmax` are flattened, so that a maximum value at position\n`[b, y, x, c]` becomes flattened index\n`((b * height + y) * width + x) * channels + c`."
}
op {
  name: "Maximum"
  input_arg {
    name: "x"
    type_attr: "T"
  }
  input_arg {
    name: "y"
    type_attr: "T"
  }
  output_arg {
    name: "z"
    type_attr: "T"
  }
  attr {
    name: "T"
    type: "type"
    allowed_values {
      list {
        type: DT_FLOAT
        type: DT_DOUBLE
        type: DT_INT32
        type: DT_INT64
      }
    }
  }
  summary: "Returns the max of x and y (i.e. x > y ? x : y) element-wise, broadcasts."
  is_commutative: true
}
op {
  name: "Mean"
  input_arg {
    name: "input"
    description: "The tensor to reduce."
    type_attr: "T"
  }
  input_arg {
    name: "reduction_indices"
    description: "The dimensions to reduce."
    type: DT_INT32
  }
  output_arg {
    name: "output"
    description: "The reduced tensor."
    type_attr: "T"
  }
  attr {
    name: "keep_dims"
    type: "bool"
    default_value {
      b: false
    }
    description: "If true, retain reduced dimensions with length 1."
  }
  attr {
    name: "T"
    type: "type"
    allowed_values {
      list {
        type: DT_FLOAT
        type: DT_DOUBLE
        type: DT_INT64
        type: DT_INT32
        type: DT_UINT8
        type: DT_UINT16
        type: DT_INT16
        type: DT_INT8
        type: DT_COMPLEX64
        type: DT_COMPLEX128
        type: DT_QINT8
        type: DT_QUINT8
        type: DT_QINT32
        type: DT_HALF
      }
    }
  }
  summary: "Computes the mean of elements across dimensions of a tensor."
  description: "Reduces `input` along the dimensions given in `reduction_indices`. Unless\n`keep_dims` is true, the rank of the tensor is reduced by 1 for each entry in\n`reduction_indices`. If `keep_dims` is true, the reduced dimensions are\nretained with length 1."
}
op {
  name: "Merge"
  input_arg {
    name: "inputs"
    description: "The input tensors, exactly one of which will become available."
    type_attr: "T"
    number_attr: "N"
  }
  output_arg {
    name: "output"
    description: "Will be set to the available input tensor."
    type_attr: "T"
  }
  output_arg {
    name: "value_index"
    description: "The index of the chosen input tensor in `inputs`."
    type: DT_INT32
  }
  attr {
    name: "T"
    type: "type"
  }
  attr {
    name: "N"
    type: "int"
    has_minimum: true
    minimum: 1
  }
  summary: "Forwards the value of an available tensor from `inputs` to `output`."
  description: "`Merge` waits for at least one of the tensors in `inputs` to become available.\nIt is usually combined with `Switch` to implement branching.\n\n`Merge` forwards the first tensor for become available to `output`, and sets\n`value_index` to its index in `inputs`.\n\nIt is an error if more than one tensor in `inputs` is available."
}
op {
  name: "MergeSummary"
  input_arg {
    name: "inputs"
    description: "Can be of any shape.  Each must contain serialized `Summary` protocol\nbuffers."
    type: DT_STRING
    number_attr: "N"
  }
  output_arg {
    name: "summary"
    description: "Scalar. Serialized `Summary` protocol buffer."
    type: DT_STRING
  }
  attr {
    name: "N"
    type: "int"
    has_minimum: true
    minimum: 1
  }
  summary: "Merges summaries."
  description: "This op creates a\n[`Summary`](https://www.tensorflow.org/code/tensorflow/core/framework/summary.proto)\nprotocol buffer that contains the union of all the values in the input\nsummaries.\n\nWhen the Op is run, it reports an `InvalidArgument` error if multiple values\nin the summaries to merge use the same tag."
}
op {
  name: "Min"
  input_arg {
    name: "input"
    description: "The tensor to reduce."
    type_attr: "T"
  }
  input_arg {
    name: "reduction_indices"
    description: "The dimensions to reduce."
    type: DT_INT32
  }
  output_arg {
    name: "output"
    description: "The reduced tensor."
    type_attr: "T"
  }
  attr {
    name: "keep_dims"
    type: "bool"
    default_value {
      b: false
    }
    description: "If true, retain reduced dimensions with length 1."
  }
  attr {
    name: "T"
    type: "type"
    allowed_values {
      list {
        type: DT_FLOAT
        type: DT_DOUBLE
        type: DT_INT64
        type: DT_INT32
        type: DT_UINT8
        type: DT_UINT16
        type: DT_INT16
        type: DT_INT8
        type: DT_COMPLEX64
        type: DT_COMPLEX128
        type: DT_QINT8
        type: DT_QUINT8
        type: DT_QINT32
        type: DT_HALF
      }
    }
  }
  summary: "Computes the minimum of elements across dimensions of a tensor."
  description: "Reduces `input` along the dimensions given in `reduction_indices`. Unless\n`keep_dims` is true, the rank of the tensor is reduced by 1 for each entry in\n`reduction_indices`. If `keep_dims` is true, the reduced dimensions are\nretained with length 1."
}
op {
  name: "Minimum"
  input_arg {
    name: "x"
    type_attr: "T"
  }
  input_arg {
    name: "y"
    type_attr: "T"
  }
  output_arg {
    name: "z"
    type_attr: "T"
  }
  attr {
    name: "T"
    type: "type"
    allowed_values {
      list {
        type: DT_FLOAT
        type: DT_DOUBLE
        type: DT_INT32
        type: DT_INT64
      }
    }
  }
  summary: "Returns the min of x and y (i.e. x < y ? x : y) element-wise, broadcasts."
  is_commutative: true
}
op {
  name: "MirrorPad"
  input_arg {
    name: "input"
    description: "The input tensor to be padded."
    type_attr: "T"
  }
  input_arg {
    name: "paddings"
    description: "A two-column matrix specifying the padding sizes. The number of\nrows must be the same as the rank of `input`."
    type: DT_INT32
  }
  output_arg {
    name: "output"
    description: "The padded tensor."
    type_attr: "T"
  }
  attr {
    name: "T"
    type: "type"
  }
  attr {
    name: "mode"
    type: "string"
    description: "Either `REFLECT` or `SYMMETRIC`. In reflect mode the padded regions\ndo not include the borders, while in symmetric mode the padded regions\ndo include the borders. For example, if `input` is `[1, 2, 3]` and `paddings`\nis `[0, 2]`, then the output is `[1, 2, 3, 2, 1]` in reflect mode, and\nit is `[1, 2, 3, 3, 2]` in symmetric mode."
    allowed_values {
      list {
        s: "REFLECT"
        s: "SYMMETRIC"
      }
    }
  }
  summary: "Pads a tensor with mirrored values."
  description: "This operation pads a `input` with mirrored values according to the `paddings`\nyou specify. `paddings` is an integer tensor with shape `[n, 2]`, where n is\nthe rank of `input`. For each dimension D of `input`, `paddings[D, 0]` indicates\nhow many values to add before the contents of `input` in that dimension, and\n`paddings[D, 1]` indicates how many values to add after the contents of `input`\nin that dimension. Both `paddings[D, 0]` and `paddings[D, 1]` must be no greater\nthan `input.dim_size(D)` (or `input.dim_size(D) - 1`) if `copy_border` is true\n(if false, respectively).\n\nThe padded size of each dimension D of the output is:\n\n`paddings(D, 0) + input.dim_size(D) + paddings(D, 1)`\n\nFor example:\n\n```prettyprint\n# \'t\' is [[1, 2, 3], [4, 5, 6]].\n# \'paddings\' is [[1, 1]], [2, 2]].\n# \'mode\' is SYMMETRIC.\n# rank of \'t\' is 2.\npad(t, paddings) ==> [[2, 1, 1, 2, 3, 3, 2]\n                      [2, 1, 1, 2, 3, 3, 2]\n                      [5, 4, 4, 5, 6, 6, 5]\n                      [5, 4, 4, 5, 6, 6, 5]]\n```"
}
op {
  name: "MirrorPadGrad"
  input_arg {
    name: "input"
    description: "The input tensor to be folded."
    type_attr: "T"
  }
  input_arg {
    name: "paddings"
    description: "A two-column matrix specifying the padding sizes. The number of\nrows must be the same as the rank of `input`."
    type: DT_INT32
  }
  output_arg {
    name: "output"
    description: "The folded tensor."
    type_attr: "T"
  }
  attr {
    name: "T"
    type: "type"
  }
  attr {
    name: "mode"
    type: "string"
    description: "The mode used in the `MirrorPad` op."
    allowed_values {
      list {
        s: "REFLECT"
        s: "SYMMETRIC"
      }
    }
  }
  summary: "Gradient op for `MirrorPad` op. This op folds a mirror-padded tensor."
  description: "This operation folds the padded areas of `input` by `MirrorPad` according to the\n`paddings` you specify. `paddings` must be the same as `paddings` argument\ngiven to the corresponding `MirrorPad` op.\n\nThe folded size of each dimension D of the output is:\n\n`input.dim_size(D) - paddings(D, 0) - paddings(D, 1)`\n\nFor example:\n\n```prettyprint\n# \'t\' is [[1, 2, 3], [4, 5, 6], [7, 8, 9]].\n# \'paddings\' is [[0, 1]], [0, 1]].\n# \'mode\' is SYMMETRIC.\n# rank of \'t\' is 2.\npad(t, paddings) ==> [[ 1,  5]\n                      [11, 28]]\n```"
}
op {
  name: "Mod"
  input_arg {
    name: "x"
    type_attr: "T"
  }
  input_arg {
    name: "y"
    type_attr: "T"
  }
  output_arg {
    name: "z"
    type_attr: "T"
  }
  attr {
    name: "T"
    type: "type"
    allowed_values {
      list {
        type: DT_INT32
        type: DT_INT64
        type: DT_FLOAT
        type: DT_DOUBLE
      }
    }
  }
  summary: "Returns element-wise remainder of division."
}
op {
  name: "Mul"
  input_arg {
    name: "x"
    type_attr: "T"
  }
  input_arg {
    name: "y"
    type_attr: "T"
  }
  output_arg {
    name: "z"
    type_attr: "T"
  }
  attr {
    name: "T"
    type: "type"
    allowed_values {
      list {
        type: DT_FLOAT
        type: DT_DOUBLE
        type: DT_UINT8
        type: DT_INT8
        type: DT_INT16
        type: DT_INT32
        type: DT_INT64
        type: DT_COMPLEX64
      }
    }
  }
  summary: "Returns x * y element-wise."
  is_commutative: true
}
op {
  name: "Neg"
  input_arg {
    name: "x"
    type_attr: "T"
  }
  output_arg {
    name: "y"
    type_attr: "T"
  }
  attr {
    name: "T"
    type: "type"
    allowed_values {
      list {
        type: DT_FLOAT
        type: DT_DOUBLE
        type: DT_INT32
        type: DT_COMPLEX64
        type: DT_INT64
      }
    }
  }
  summary: "Computes numerical negative value element-wise."
  description: "I.e., \\\\(y = -x\\\\)."
}
op {
  name: "NegTrain"
  input_arg {
    name: "w_in"
    description: "input word embedding."
    type: DT_FLOAT
    is_ref: true
  }
  input_arg {
    name: "w_out"
    description: "output word embedding."
    type: DT_FLOAT
    is_ref: true
  }
  input_arg {
    name: "examples"
    description: "A vector of word ids."
    type: DT_INT32
  }
  input_arg {
    name: "labels"
    description: "A vector of word ids."
    type: DT_INT32
  }
  input_arg {
    name: "lr"
    type: DT_FLOAT
  }
  attr {
    name: "vocab_count"
    type: "list(int)"
    description: "Count of words in the vocabulary."
  }
  attr {
    name: "num_negative_samples"
    type: "int"
    description: "Number of negative samples per example."
  }
  summary: "Training via negative sampling."
  is_stateful: true
}
op {
  name: "NextIteration"
  input_arg {
    name: "data"
    description: "The tensor to be made available to the next iteration."
    type_attr: "T"
  }
  output_arg {
    name: "output"
    description: "The same tensor as `data`."
    type_attr: "T"
  }
  attr {
    name: "T"
    type: "type"
  }
  summary: "Makes its input available to the next iteration."
}
op {
  name: "NoOp"
  summary: "Does nothing. Only useful as a placeholder for control edges."
}
op {
  name: "NotEqual"
  input_arg {
    name: "x"
    type_attr: "T"
  }
  input_arg {
    name: "y"
    type_attr: "T"
  }
  output_arg {
    name: "z"
    type: DT_BOOL
  }
  attr {
    name: "T"
    type: "type"
    allowed_values {
      list {
        type: DT_FLOAT
        type: DT_DOUBLE
        type: DT_UINT8
        type: DT_INT8
        type: DT_INT16
        type: DT_INT32
        type: DT_INT64
        type: DT_COMPLEX64
        type: DT_QUINT8
        type: DT_QINT8
        type: DT_QINT32
        type: DT_STRING
      }
    }
  }
  summary: "Returns the truth value of (x != y) element-wise."
  is_commutative: true
}
op {
  name: "OneHot"
  input_arg {
    name: "indices"
    description: "A tensor of indices."
    type: DT_INT64
  }
  input_arg {
    name: "depth"
    description: "A scalar defining the depth of the one hot dimension."
    type: DT_INT32
  }
  input_arg {
    name: "on_value"
    description: "A scalar defining the value to fill in output when `indices[j] = i`."
    type_attr: "T"
  }
  input_arg {
    name: "off_value"
    description: "A scalar defining the value to fill in output when `indices[j] != i`."
    type_attr: "T"
  }
  output_arg {
    name: "output"
    description: "The one-hot tensor."
    type_attr: "T"
  }
  attr {
    name: "axis"
    type: "int"
    default_value {
      i: -1
    }
    description: "The axis to fill (default: -1, a new inner-most axis)."
  }
  attr {
    name: "T"
    type: "type"
  }
  summary: "Returns a one-hot tensor."
  description: "The locations represented by indices in `indices` take value `on_value`,\nwhile all other locations take value `off_value`.\n\nIf the input `indices` is rank `N`, the output will have rank `N+1`,\nThe new axis is created at dimension `axis` (default: the new axis is\nappended at the end).\n\nIf `indices` is a scalar the output shape will be a vector of length `depth`.\n\nIf `indices` is a vector of length `features`, the output shape will be:\n```\n  features x depth if axis == -1\n  depth x features if axis == 0\n```\n\nIf `indices` is a matrix (batch) with shape `[batch, features]`,\nthe output shape will be:\n```\n  batch x features x depth if axis == -1\n  batch x depth x features if axis == 1\n  depth x batch x features if axis == 0\n```\n\n\nExamples\n=========\n\nSuppose that\n\n```\n  indices = [0, 2, -1, 1]\n  depth = 3\n  on_value = 5.0\n  off_value = 0.0\n  axis = -1\n```\n\nThen output is `[4 x 3]`:\n\n    ```output =\n      [5.0 0.0 0.0]  // one_hot(0)\n      [0.0 0.0 5.0]  // one_hot(2)\n      [0.0 0.0 0.0]  // one_hot(-1)\n      [0.0 5.0 0.0]  // one_hot(1)\n    ```\n\nSuppose that\n\n```\n  indices = [0, 2, -1, 1]\n  depth = 3\n  on_value = 0.0\n  off_value = 3.0\n  axis = 0\n```\n\nThen output is `[3 x 4]`:\n\n    ```output =\n      [0.0 3.0 3.0 3.0]\n      [3.0 3.0 3.0 0.0]\n      [3.0 3.0 3.0 3.0]\n      [3.0 0.0 3.0 3.0]\n    //  ^                one_hot(0)\n    //      ^            one_hot(2)\n    //          ^        one_hot(-1)\n    //              ^    one_hot(1)\n    ```\nSuppose that\n\n```\n  indices = [[0, 2], [1, -1]]\n  depth = 3\n  on_value = 1.0\n  off_value = 0.0\n  axis = -1\n```\n\nThen output is `[2 x 2 x 3]`:\n\n    ```output =\n      [\n        [1.0, 0.0, 0.0]  // one_hot(0)\n        [0.0, 0.0, 1.0]  // one_hot(2)\n      ][\n        [0.0, 1.0, 0.0]  // one_hot(1)\n        [0.0, 0.0, 0.0]  // one_hot(-1)\n      ]```"
}
op {
  name: "Pack"
  input_arg {
    name: "values"
    description: "Must be of same shape and type."
    type_attr: "T"
    number_attr: "N"
  }
  output_arg {
    name: "output"
    description: "The packed tensor."
    type_attr: "T"
  }
  attr {
    name: "N"
    type: "int"
    has_minimum: true
    minimum: 1
  }
  attr {
    name: "T"
    type: "type"
  }
  summary: "Packs a list of `N` rank-`R` tensors into one rank-`(R+1)` tensor."
  description: "Packs the `N` tensors in `values` into a tensor with rank one higher than each\ntensor in `values` and shape `[N] + values[0].shape`. The output satisfies\n`output[i, ...] = values[i][...]`.\n\nThis is the opposite of `unpack`."
}
op {
  name: "Pad"
  input_arg {
    name: "input"
    type_attr: "T"
  }
  input_arg {
    name: "paddings"
    type: DT_INT32
  }
  output_arg {
    name: "output"
    type_attr: "T"
  }
  attr {
    name: "T"
    type: "type"
  }
  summary: "Pads a tensor with zeros."
  description: "This operation pads a `input` with zeros according to the `paddings` you\nspecify. `paddings` is an integer tensor with shape `[Dn, 2]`, where n is the\nrank of `input`. For each dimension D of `input`, `paddings[D, 0]` indicates\nhow many zeros to add before the contents of `input` in that dimension, and\n`paddings[D, 1]` indicates how many zeros to add after the contents of `input`\nin that dimension.\n\nThe padded size of each dimension D of the output is:\n\n`paddings(D, 0) + input.dim_size(D) + paddings(D, 1)`\n\nFor example:\n\n```prettyprint\n# \'t\' is [[1, 1], [2, 2]]\n# \'paddings\' is [[1, 1], [2, 2]]\n# rank of \'t\' is 2\npad(t, paddings) ==> [[0, 0, 0, 0, 0, 0]\n                      [0, 0, 1, 1, 0, 0]\n                      [0, 0, 2, 2, 0, 0]\n                      [0, 0, 0, 0, 0, 0]]\n```"
}
op {
  name: "PaddingFIFOQueue"
  output_arg {
    name: "handle"
    description: "The handle to the queue."
    type: DT_STRING
    is_ref: true
  }
  attr {
    name: "component_types"
    type: "list(type)"
    description: "The type of each component in a value."
    has_minimum: true
    minimum: 1
  }
  attr {
    name: "shapes"
    type: "list(shape)"
    default_value {
      list {
      }
    }
    description: "The shape of each component in a value. The length of this attr must\nbe either 0 or the same as the length of component_types.\nShapes of fixed rank but variable size are allowed by setting\nany shape dimension to -1.  In this case, the inputs\' shape may vary along\nthe given dimension, and DequeueMany will pad the given dimension with\nzeros up to the maximum shape of all elements in the given batch.\nIf the length of this attr is 0, different queue elements may have\ndifferent ranks and shapes, but only one element may be dequeued at a time."
    has_minimum: true
  }
  attr {
    name: "capacity"
    type: "int"
    default_value {
      i: -1
    }
    description: "The upper bound on the number of elements in this queue.\nNegative numbers mean no limit."
  }
  attr {
    name: "container"
    type: "string"
    default_value {
      s: ""
    }
    description: "If non-empty, this queue is placed in the given container.\nOtherwise, a default container is used."
  }
  attr {
    name: "shared_name"
    type: "string"
    default_value {
      s: ""
    }
    description: "If non-empty, this queue will be shared under the given name\nacross multiple sessions."
  }
  summary: "A queue that produces elements in first-in first-out order."
  description: "Variable-size shapes are allowed by setting the corresponding shape dimensions\nto 0 in the shape attr.  In this case DequeueMany will pad up to the maximum\nsize of any given element in the minibatch.  See below for details."
  is_stateful: true
}
op {
  name: "ParseExample"
  input_arg {
    name: "serialized"
    description: "A vector containing a batch of binary serialized Example protos."
    type: DT_STRING
  }
  input_arg {
    name: "names"
    description: "A vector containing the names of the serialized protos.\nMay contain, for example, table key (descriptive) names for the\ncorresponding serialized protos.  These are purely useful for debugging\npurposes, and the presence of values here has no effect on the output.\nMay also be an empty vector if no names are available.\nIf non-empty, this vector must be the same length as \"serialized\"."
    type: DT_STRING
  }
  input_arg {
    name: "sparse_keys"
    description: "A list of Nsparse string Tensors (scalars).\nThe keys expected in the Examples\' features associated with sparse values."
    type: DT_STRING
    number_attr: "Nsparse"
  }
  input_arg {
    name: "dense_keys"
    description: "A list of Ndense string Tensors (scalars).\nThe keys expected in the Examples\' features associated with dense values."
    type: DT_STRING
    number_attr: "Ndense"
  }
  input_arg {
    name: "dense_defaults"
    description: "A list of Ndense Tensors (some may be empty).\ndense_defaults[j] provides default values\nwhen the example\'s feature_map lacks dense_key[j].  If an empty Tensor is\nprovided for dense_defaults[j], then the Feature dense_keys[j] is required.\nThe input type is inferred from dense_defaults[j], even when it\'s empty.\nIf dense_defaults[j] is not empty, its shape must match dense_shapes[j]."
    type_list_attr: "Tdense"
  }
  output_arg {
    name: "sparse_indices"
    type: DT_INT64
    number_attr: "Nsparse"
  }
  output_arg {
    name: "sparse_values"
    type_list_attr: "sparse_types"
  }
  output_arg {
    name: "sparse_shapes"
    type: DT_INT64
    number_attr: "Nsparse"
  }
  output_arg {
    name: "dense_values"
    type_list_attr: "Tdense"
  }
  attr {
    name: "Nsparse"
    type: "int"
    has_minimum: true
  }
  attr {
    name: "Ndense"
    type: "int"
    has_minimum: true
  }
  attr {
    name: "sparse_types"
    type: "list(type)"
    description: "A list of Nsparse types; the data types of data in each Feature\ngiven in sparse_keys.\nCurrently the ParseExample supports DT_FLOAT (FloatList),\nDT_INT64 (Int64List), and DT_STRING (BytesList)."
    has_minimum: true
    allowed_values {
      list {
        type: DT_FLOAT
        type: DT_INT64
        type: DT_STRING
      }
    }
  }
  attr {
    name: "Tdense"
    type: "list(type)"
    has_minimum: true
    allowed_values {
      list {
        type: DT_FLOAT
        type: DT_INT64
        type: DT_STRING
      }
    }
  }
  attr {
    name: "dense_shapes"
    type: "list(shape)"
    description: "A list of Ndense shapes; the shapes of data in each Feature\ngiven in dense_keys.\nThe number of elements in the Feature corresponding to dense_key[j]\nmust always equal dense_shapes[j].NumEntries().\nIf dense_shapes[j] == (D0, D1, ..., DN) then the shape of output\nTensor dense_values[j] will be (|serialized|, D0, D1, ..., DN):\nThe dense outputs are just the inputs row-stacked by batch."
    has_minimum: true
  }
  summary: "Transforms a vector of brain.Example protos (as strings) into typed tensors."
}
op {
  name: "ParseSingleSequenceExample"
  input_arg {
    name: "serialized"
    description: "A scalar containing a binary serialized SequenceExample proto."
    type: DT_STRING
  }
  input_arg {
    name: "feature_list_dense_missing_assumed_empty"
    description: "A vector listing the\nFeatureList keys which may be missing from the SequenceExample.  If the\nassociated FeatureList is missing, it is treated as empty.  By default,\nany FeatureList not listed in this vector must exist in the SequenceExample."
    type: DT_STRING
  }
  input_arg {
    name: "context_sparse_keys"
    description: "A list of Ncontext_sparse string Tensors (scalars).\nThe keys expected in the Examples\' features associated with context_sparse\nvalues."
    type: DT_STRING
    number_attr: "Ncontext_sparse"
  }
  input_arg {
    name: "context_dense_keys"
    description: "A list of Ncontext_dense string Tensors (scalars).\nThe keys expected in the SequenceExamples\' context features associated with\ndense values."
    type: DT_STRING
    number_attr: "Ncontext_dense"
  }
  input_arg {
    name: "feature_list_sparse_keys"
    description: "A list of Nfeature_list_sparse string Tensors\n(scalars).  The keys expected in the FeatureLists associated with sparse\nvalues."
    type: DT_STRING
    number_attr: "Nfeature_list_sparse"
  }
  input_arg {
    name: "feature_list_dense_keys"
    description: "A list of Nfeature_list_dense string Tensors (scalars).\nThe keys expected in the SequenceExamples\' feature_lists associated\nwith lists of dense values."
    type: DT_STRING
    number_attr: "Nfeature_list_dense"
  }
  input_arg {
    name: "context_dense_defaults"
    description: "A list of Ncontext_dense Tensors (some may be empty).\ncontext_dense_defaults[j] provides default values\nwhen the SequenceExample\'s context map lacks context_dense_key[j].\nIf an empty Tensor is provided for context_dense_defaults[j],\nthen the Feature context_dense_keys[j] is required.\nThe input type is inferred from context_dense_defaults[j], even when it\'s\nempty.  If context_dense_defaults[j] is not empty, its shape must match\ncontext_dense_shapes[j]."
    type_list_attr: "Tcontext_dense"
  }
  input_arg {
    name: "debug_name"
    description: "A scalar containing the name of the serialized proto.\nMay contain, for example, table key (descriptive) name for the\ncorresponding serialized proto.  This is purely useful for debugging\npurposes, and the presence of values here has no effect on the output.\nMay also be an empty scalar if no name is available."
    type: DT_STRING
  }
  output_arg {
    name: "context_sparse_indices"
    type: DT_INT64
    number_attr: "Ncontext_sparse"
  }
  output_arg {
    name: "context_sparse_values"
    type_list_attr: "context_sparse_types"
  }
  output_arg {
    name: "context_sparse_shapes"
    type: DT_INT64
    number_attr: "Ncontext_sparse"
  }
  output_arg {
    name: "context_dense_values"
    type_list_attr: "Tcontext_dense"
  }
  output_arg {
    name: "feature_list_sparse_indices"
    type: DT_INT64
    number_attr: "Nfeature_list_sparse"
  }
  output_arg {
    name: "feature_list_sparse_values"
    type_list_attr: "feature_list_sparse_types"
  }
  output_arg {
    name: "feature_list_sparse_shapes"
    type: DT_INT64
    number_attr: "Nfeature_list_sparse"
  }
  output_arg {
    name: "feature_list_dense_values"
    type_list_attr: "feature_list_dense_types"
  }
  attr {
    name: "Ncontext_sparse"
    type: "int"
    default_value {
      i: 0
    }
    has_minimum: true
  }
  attr {
    name: "Ncontext_dense"
    type: "int"
    default_value {
      i: 0
    }
    has_minimum: true
  }
  attr {
    name: "Nfeature_list_sparse"
    type: "int"
    default_value {
      i: 0
    }
    has_minimum: true
  }
  attr {
    name: "Nfeature_list_dense"
    type: "int"
    default_value {
      i: 0
    }
    has_minimum: true
  }
  attr {
    name: "context_sparse_types"
    type: "list(type)"
    default_value {
      list {
      }
    }
    description: "A list of Ncontext_sparse types; the data types of data in\neach context Feature given in context_sparse_keys.\nCurrently the ParseSingleSequenceExample supports DT_FLOAT (FloatList),\nDT_INT64 (Int64List), and DT_STRING (BytesList)."
    has_minimum: true
    allowed_values {
      list {
        type: DT_FLOAT
        type: DT_INT64
        type: DT_STRING
      }
    }
  }
  attr {
    name: "Tcontext_dense"
    type: "list(type)"
    default_value {
      list {
      }
    }
    has_minimum: true
    allowed_values {
      list {
        type: DT_FLOAT
        type: DT_INT64
        type: DT_STRING
      }
    }
  }
  attr {
    name: "feature_list_dense_types"
    type: "list(type)"
    default_value {
      list {
      }
    }
    has_minimum: true
    allowed_values {
      list {
        type: DT_FLOAT
        type: DT_INT64
        type: DT_STRING
      }
    }
  }
  attr {
    name: "context_dense_shapes"
    type: "list(shape)"
    default_value {
      list {
      }
    }
    description: "A list of Ncontext_dense shapes; the shapes of data in\neach context Feature given in context_dense_keys.\nThe number of elements in the Feature corresponding to context_dense_key[j]\nmust always equal context_dense_shapes[j].NumEntries().\nThe shape of context_dense_values[j] will match context_dense_shapes[j]."
    has_minimum: true
  }
  attr {
    name: "feature_list_sparse_types"
    type: "list(type)"
    default_value {
      list {
      }
    }
    description: "A list of Nfeature_list_sparse types; the data types\nof data in each FeatureList given in feature_list_sparse_keys.\nCurrently the ParseSingleSequenceExample supports DT_FLOAT (FloatList),\nDT_INT64 (Int64List), and DT_STRING (BytesList)."
    has_minimum: true
    allowed_values {
      list {
        type: DT_FLOAT
        type: DT_INT64
        type: DT_STRING
      }
    }
  }
  attr {
    name: "feature_list_dense_shapes"
    type: "list(shape)"
    default_value {
      list {
      }
    }
    description: "A list of Nfeature_list_dense shapes; the shapes of\ndata in each FeatureList given in feature_list_dense_keys.\nThe shape of each Feature in the FeatureList corresponding to\nfeature_list_dense_key[j] must always equal\nfeature_list_dense_shapes[j].NumEntries()."
    has_minimum: true
  }
  summary: "Transforms a scalar brain.SequenceExample proto (as strings) into typed tensors."
}
op {
  name: "Placeholder"
  output_arg {
    name: "output"
    description: "A placeholder tensor that must be replaced using the feed mechanism."
    type_attr: "dtype"
  }
  attr {
    name: "dtype"
    type: "type"
    description: "The type of elements in the tensor."
  }
  attr {
    name: "shape"
    type: "shape"
    default_value {
      shape {
      }
    }
    description: "(Optional) The shape of the tensor. If the shape has 0 dimensions, the\nshape is unconstrained."
  }
  summary: "A placeholder op for a value that will be fed into the computation."
  description: "N.B. This operation will fail with an error if it is executed. It is\nintended as a way to represent a value that will always be fed, and to\nprovide attrs that enable the fed value to be checked at runtime."
}
op {
  name: "PlaceholderWithDefault"
  input_arg {
    name: "input"
    description: "The default value to produce when `output` is not fed."
    type_attr: "dtype"
  }
  output_arg {
    name: "output"
    description: "A placeholder tensor that defaults to `input` if it is not fed."
    type_attr: "dtype"
  }
  attr {
    name: "dtype"
    type: "type"
    description: "The type of elements in the tensor."
  }
  attr {
    name: "shape"
    type: "shape"
    description: "The (possibly partial) shape of the tensor."
  }
  summary: "A placeholder op that passes though `input` when its output is not fed."
}
op {
  name: "Pow"
  input_arg {
    name: "x"
    type_attr: "T"
  }
  input_arg {
    name: "y"
    type_attr: "T"
  }
  output_arg {
    name: "z"
    type_attr: "T"
  }
  attr {
    name: "T"
    type: "type"
    allowed_values {
      list {
        type: DT_FLOAT
        type: DT_DOUBLE
        type: DT_INT32
        type: DT_COMPLEX64
        type: DT_INT64
      }
    }
  }
  summary: "Computes the power of one value to another."
  description: "Given a tensor `x` and a tensor `y`, this operation computes \\\\(x^y\\\\) for\ncorresponding elements in `x` and `y`. For example:\n\n```\n# tensor \'x\' is [[2, 2]], [3, 3]]\n# tensor \'y\' is [[8, 16], [2, 3]]\ntf.pow(x, y) ==> [[256, 65536], [9, 27]]\n```"
}
op {
  name: "Print"
  input_arg {
    name: "input"
    description: "The tensor passed to `output`"
    type_attr: "T"
  }
  input_arg {
    name: "data"
    description: "A list of tensors to print out when op is evaluated."
    type_list_attr: "U"
  }
  output_arg {
    name: "output"
    description: "= The unmodified `input` tensor"
    type_attr: "T"
  }
  attr {
    name: "T"
    type: "type"
  }
  attr {
    name: "U"
    type: "list(type)"
    has_minimum: true
    minimum: 1
  }
  attr {
    name: "message"
    type: "string"
    default_value {
      s: ""
    }
    description: "A string, prefix of the error message."
  }
  attr {
    name: "first_n"
    type: "int"
    default_value {
      i: -1
    }
    description: "Only log `first_n` number of times. -1 disables logging."
  }
  attr {
    name: "summarize"
    type: "int"
    default_value {
      i: 3
    }
    description: "Only print this many entries of each tensor."
  }
  summary: "Prints a list of tensors."
  description: "Passes `input` through to `output` and prints `data` when evaluating."
}
op {
  name: "Prod"
  input_arg {
    name: "input"
    description: "The tensor to reduce."
    type_attr: "T"
  }
  input_arg {
    name: "reduction_indices"
    description: "The dimensions to reduce."
    type: DT_INT32
  }
  output_arg {
    name: "output"
    description: "The reduced tensor."
    type_attr: "T"
  }
  attr {
    name: "keep_dims"
    type: "bool"
    default_value {
      b: false
    }
    description: "If true, retain reduced dimensions with length 1."
  }
  attr {
    name: "T"
    type: "type"
    allowed_values {
      list {
        type: DT_FLOAT
        type: DT_DOUBLE
        type: DT_INT64
        type: DT_INT32
        type: DT_UINT8
        type: DT_UINT16
        type: DT_INT16
        type: DT_INT8
        type: DT_COMPLEX64
        type: DT_COMPLEX128
        type: DT_QINT8
        type: DT_QUINT8
        type: DT_QINT32
        type: DT_HALF
      }
    }
  }
  summary: "Computes the product of elements across dimensions of a tensor."
  description: "Reduces `input` along the dimensions given in `reduction_indices`. Unless\n`keep_dims` is true, the rank of the tensor is reduced by 1 for each entry in\n`reduction_indices`. If `keep_dims` is true, the reduced dimensions are\nretained with length 1."
}
op {
  name: "PyFunc"
  input_arg {
    name: "input"
    description: "List of Tensors that will provide input to the Op."
    type_list_attr: "Tin"
  }
  output_arg {
    name: "output"
    description: "The outputs from the Op."
    type_list_attr: "Tout"
  }
  attr {
    name: "token"
    type: "string"
    description: "A token representing a registered python function in this address space."
  }
  attr {
    name: "Tin"
    type: "list(type)"
    description: "Data types of the inputs to the op."
    has_minimum: true
  }
  attr {
    name: "Tout"
    type: "list(type)"
    description: "Data types of the outputs from the op.\nThe length of the list specifies the number of outputs."
    has_minimum: true
    minimum: 1
  }
  summary: "Invokes a python function to compute func(input)->output."
}
op {
  name: "QueueClose"
  input_arg {
    name: "handle"
    description: "The handle to a queue."
    type: DT_STRING
    is_ref: true
  }
  attr {
    name: "cancel_pending_enqueues"
    type: "bool"
    default_value {
      b: false
    }
    description: "If true, all pending enqueue requests that are\nblocked on the given queue will be cancelled."
  }
  summary: "Closes the given queue."
  description: "This operation signals that no more elements will be enqueued in the\ngiven queue. Subsequent Enqueue(Many) operations will fail.\nSubsequent Dequeue(Many) operations will continue to succeed if\nsufficient elements remain in the queue. Subsequent Dequeue(Many)\noperations that would block will fail immediately."
}
op {
  name: "QueueDequeue"
  input_arg {
    name: "handle"
    description: "The handle to a queue."
    type: DT_STRING
    is_ref: true
  }
  output_arg {
    name: "components"
    description: "One or more tensors that were dequeued as a tuple."
    type_list_attr: "component_types"
  }
  attr {
    name: "component_types"
    type: "list(type)"
    description: "The type of each component in a tuple."
    has_minimum: true
    minimum: 1
  }
  attr {
    name: "timeout_ms"
    type: "int"
    default_value {
      i: -1
    }
    description: "If the queue is empty, this operation will block for up to\ntimeout_ms milliseconds.\nNote: This option is not supported yet."
  }
  summary: "Dequeues a tuple of one or more tensors from the given queue."
  description: "This operation has k outputs, where k is the number of components\nin the tuples stored in the given queue, and output i is the ith\ncomponent of the dequeued tuple.\n\nN.B. If the queue is empty, this operation will block until an element\nhas been dequeued (or \'timeout_ms\' elapses, if specified)."
}
op {
  name: "QueueDequeueMany"
  input_arg {
    name: "handle"
    description: "The handle to a queue."
    type: DT_STRING
    is_ref: true
  }
  input_arg {
    name: "n"
    description: "The number of tuples to dequeue."
    type: DT_INT32
  }
  output_arg {
    name: "components"
    description: "One or more tensors that were dequeued as a tuple."
    type_list_attr: "component_types"
  }
  attr {
    name: "component_types"
    type: "list(type)"
    description: "The type of each component in a tuple."
    has_minimum: true
    minimum: 1
  }
  attr {
    name: "timeout_ms"
    type: "int"
    default_value {
      i: -1
    }
    description: "If the queue has fewer than n elements, this operation\nwill block for up to timeout_ms milliseconds.\nNote: This option is not supported yet."
  }
  summary: "Dequeues n tuples of one or more tensors from the given queue."
  description: "This operation concatenates queue-element component tensors along the\n0th dimension to make a single component tensor.  All of the components\nin the dequeued tuple will have size n in the 0th dimension.\n\nThis operation has k outputs, where k is the number of components in\nthe tuples stored in the given queue, and output i is the ith\ncomponent of the dequeued tuple.\n\nN.B. If the queue is empty, this operation will block until n elements\nhave been dequeued (or \'timeout_ms\' elapses, if specified)."
}
op {
  name: "QueueEnqueue"
  input_arg {
    name: "handle"
    description: "The handle to a queue."
    type: DT_STRING
    is_ref: true
  }
  input_arg {
    name: "components"
    description: "One or more tensors from which the enqueued tensors should be taken."
    type_list_attr: "Tcomponents"
  }
  attr {
    name: "Tcomponents"
    type: "list(type)"
    has_minimum: true
    minimum: 1
  }
  attr {
    name: "timeout_ms"
    type: "int"
    default_value {
      i: -1
    }
    description: "If the queue is full, this operation will block for up to\ntimeout_ms milliseconds.\nNote: This option is not supported yet."
  }
  summary: "Enqueues a tuple of one or more tensors in the given queue."
  description: "The components input has k elements, which correspond to the components of\ntuples stored in the given queue.\n\nN.B. If the queue is full, this operation will block until the given\nelement has been enqueued (or \'timeout_ms\' elapses, if specified)."
}
op {
  name: "QueueEnqueueMany"
  input_arg {
    name: "handle"
    description: "The handle to a queue."
    type: DT_STRING
    is_ref: true
  }
  input_arg {
    name: "components"
    description: "One or more tensors from which the enqueued tensors should\nbe taken."
    type_list_attr: "Tcomponents"
  }
  attr {
    name: "Tcomponents"
    type: "list(type)"
    has_minimum: true
    minimum: 1
  }
  attr {
    name: "timeout_ms"
    type: "int"
    default_value {
      i: -1
    }
    description: "If the queue is too full, this operation will block for up\nto timeout_ms milliseconds.\nNote: This option is not supported yet."
  }
  summary: "Enqueues zero or more tuples of one or more tensors in the given queue."
  description: "This operation slices each component tensor along the 0th dimension to\nmake multiple queue elements. All of the tuple components must have the\nsame size in the 0th dimension.\n\nThe components input has k elements, which correspond to the components of\ntuples stored in the given queue.\n\nN.B. If the queue is full, this operation will block until the given\nelements have been enqueued (or \'timeout_ms\' elapses, if specified)."
}
op {
  name: "QueueSize"
  input_arg {
    name: "handle"
    description: "The handle to a queue."
    type: DT_STRING
    is_ref: true
  }
  output_arg {
    name: "size"
    description: "The number of elements in the given queue."
    type: DT_INT32
  }
  summary: "Computes the number of elements in the given queue."
}
op {
  name: "RGBToHSV"
  input_arg {
    name: "images"
    description: "1-D or higher rank. RGB data to convert. Last dimension must be size 3."
    type: DT_FLOAT
  }
  output_arg {
    name: "output"
    description: "`images` converted to HSV."
    type: DT_FLOAT
  }
  summary: "Converts one or more images from RGB to HSV."
  description: "Outputs a tensor of the same shape as the `images` tensor, containing the HSV\nvalue of the pixels. The output is only well defined if the value in `images`\nare in `[0,1]`.\n\n`output[..., 0]` contains hue, `output[..., 1]` contains saturation, and\n`output[..., 2]` contains value. All HSV values are in `[0,1]`. A hue of 0\ncorresponds to pure red, hue 1/3 is pure green, and 2/3 is pure blue."
}
op {
  name: "RandomCrop"
  input_arg {
    name: "image"
    description: "3-D of shape `[height, width, channels]`."
    type_attr: "T"
  }
  input_arg {
    name: "size"
    description: "1-D of length 2 containing: `crop_height`, `crop_width`.."
    type: DT_INT64
  }
  output_arg {
    name: "output"
    description: "3-D of shape `[crop_height, crop_width, channels].`"
    type_attr: "T"
  }
  attr {
    name: "T"
    type: "type"
    allowed_values {
      list {
        type: DT_UINT8
        type: DT_INT8
        type: DT_INT16
        type: DT_INT32
        type: DT_INT64
        type: DT_FLOAT
        type: DT_DOUBLE
      }
    }
  }
  attr {
    name: "seed"
    type: "int"
    default_value {
      i: 0
    }
    description: "If either seed or seed2 are set to be non-zero, the random number\ngenerator is seeded by the given seed.  Otherwise, it is seeded by a\nrandom seed."
  }
  attr {
    name: "seed2"
    type: "int"
    default_value {
      i: 0
    }
    description: "An second seed to avoid seed collision."
  }
  summary: "Randomly crop `image`."
  description: "`size` is a 1-D int64 tensor with 2 elements representing the crop height and\nwidth.  The values must be non negative.\n\nThis Op picks a random location in `image` and crops a `height` by `width`\nrectangle from that location.  The random location is picked so the cropped\narea will fit inside the original image."
  is_stateful: true
}
op {
  name: "RandomShuffle"
  input_arg {
    name: "value"
    description: "The tensor to be shuffled."
    type_attr: "T"
  }
  output_arg {
    name: "output"
    description: "A tensor of same shape and type as `value`, shuffled along its first\ndimension."
    type_attr: "T"
  }
  attr {
    name: "seed"
    type: "int"
    default_value {
      i: 0
    }
    description: "If either `seed` or `seed2` are set to be non-zero, the random number\ngenerator is seeded by the given seed.  Otherwise, it is seeded by a\nrandom seed."
  }
  attr {
    name: "seed2"
    type: "int"
    default_value {
      i: 0
    }
    description: "A second seed to avoid seed collision."
  }
  attr {
    name: "T"
    type: "type"
  }
  summary: "Randomly shuffles a tensor along its first dimension."
  description: "  The tensor is shuffled along dimension 0, such that each `value[j]` is mapped\n  to one and only one `output[i]`. For example, a mapping that might occur for a\n  3x2 tensor is:\n\n```prettyprint\n[[1, 2],       [[5, 6],\n [3, 4],  ==>   [1, 2],\n [5, 6]]        [3, 4]]\n```"
  is_stateful: true
}
op {
  name: "RandomShuffleQueue"
  output_arg {
    name: "handle"
    description: "The handle to the queue."
    type: DT_STRING
    is_ref: true
  }
  attr {
    name: "component_types"
    type: "list(type)"
    description: "The type of each component in a value."
    has_minimum: true
    minimum: 1
  }
  attr {
    name: "shapes"
    type: "list(shape)"
    default_value {
      list {
      }
    }
    description: "The shape of each component in a value. The length of this attr must\nbe either 0 or the same as the length of component_types. If the length of\nthis attr is 0, the shapes of queue elements are not constrained, and\nonly one element may be dequeued at a time."
    has_minimum: true
  }
  attr {
    name: "capacity"
    type: "int"
    default_value {
      i: -1
    }
    description: "The upper bound on the number of elements in this queue.\nNegative numbers mean no limit."
  }
  attr {
    name: "min_after_dequeue"
    type: "int"
    default_value {
      i: 0
    }
    description: "Dequeue will block unless there would be this\nmany elements after the dequeue or the queue is closed. This\nensures a minimum level of mixing of elements."
  }
  attr {
    name: "seed"
    type: "int"
    default_value {
      i: 0
    }
    description: "If either seed or seed2 is set to be non-zero, the random number\ngenerator is seeded by the given seed.  Otherwise, a random seed is used."
  }
  attr {
    name: "seed2"
    type: "int"
    default_value {
      i: 0
    }
    description: "A second seed to avoid seed collision."
  }
  attr {
    name: "container"
    type: "string"
    default_value {
      s: ""
    }
    description: "If non-empty, this queue is placed in the given container.\nOtherwise, a default container is used."
  }
  attr {
    name: "shared_name"
    type: "string"
    default_value {
      s: ""
    }
    description: "If non-empty, this queue will be shared under the given name\nacross multiple sessions."
  }
  summary: "A queue that randomizes the order of elements."
  is_stateful: true
}
op {
  name: "RandomStandardNormal"
  input_arg {
    name: "shape"
    description: "The shape of the output tensor."
    type_attr: "T"
  }
  output_arg {
    name: "output"
    description: "A tensor of the specified shape filled with random normal values."
    type_attr: "dtype"
  }
  attr {
    name: "seed"
    type: "int"
    default_value {
      i: 0
    }
    description: "If either `seed` or `seed2` are set to be non-zero, the random number\ngenerator is seeded by the given seed.  Otherwise, it is seeded by a\nrandom seed."
  }
  attr {
    name: "seed2"
    type: "int"
    default_value {
      i: 0
    }
    description: "A second seed to avoid seed collision."
  }
  attr {
    name: "dtype"
    type: "type"
    description: "The type of the output."
    allowed_values {
      list {
        type: DT_FLOAT
        type: DT_DOUBLE
      }
    }
  }
  attr {
    name: "T"
    type: "type"
    allowed_values {
      list {
        type: DT_INT32
        type: DT_INT64
      }
    }
  }
  summary: "Outputs random values from a normal distribution."
  description: "The generated values will have mean 0 and standard deviation 1."
  is_stateful: true
}
op {
  name: "RandomUniform"
  input_arg {
    name: "shape"
    description: "The shape of the output tensor."
    type_attr: "T"
  }
  output_arg {
    name: "output"
    description: "A tensor of the specified shape filled with uniform random values."
    type_attr: "dtype"
  }
  attr {
    name: "seed"
    type: "int"
    default_value {
      i: 0
    }
    description: "If either `seed` or `seed2` are set to be non-zero, the random number\ngenerator is seeded by the given seed.  Otherwise, it is seeded by a\nrandom seed."
  }
  attr {
    name: "seed2"
    type: "int"
    default_value {
      i: 0
    }
    description: "A second seed to avoid seed collision."
  }
  attr {
    name: "dtype"
    type: "type"
    description: "The type of the output."
    allowed_values {
      list {
        type: DT_FLOAT
        type: DT_DOUBLE
      }
    }
  }
  attr {
    name: "T"
    type: "type"
    allowed_values {
      list {
        type: DT_INT32
        type: DT_INT64
      }
    }
  }
  summary: "Outputs random values from a uniform distribution."
  description: "The generated values follow a uniform distribution in the range `[0, 1)`. The\nlower bound 0 is included in the range, while the upper bound 1 is excluded."
  is_stateful: true
}
op {
  name: "RandomUniformInt"
  input_arg {
    name: "shape"
    description: "The shape of the output tensor."
    type_attr: "T"
  }
  input_arg {
    name: "minval"
    description: "0-D.  Inclusive lower bound on the generated integers."
    type_attr: "Tout"
  }
  input_arg {
    name: "maxval"
    description: "0-D.  Exclusive upper bound on the generated integers."
    type_attr: "Tout"
  }
  output_arg {
    name: "output"
    description: "A tensor of the specified shape filled with uniform random integers."
    type_attr: "Tout"
  }
  attr {
    name: "seed"
    type: "int"
    default_value {
      i: 0
    }
    description: "If either `seed` or `seed2` are set to be non-zero, the random number\ngenerator is seeded by the given seed.  Otherwise, it is seeded by a\nrandom seed."
  }
  attr {
    name: "seed2"
    type: "int"
    default_value {
      i: 0
    }
    description: "A second seed to avoid seed collision."
  }
  attr {
    name: "Tout"
    type: "type"
    allowed_values {
      list {
        type: DT_INT32
        type: DT_INT64
      }
    }
  }
  attr {
    name: "T"
    type: "type"
    allowed_values {
      list {
        type: DT_INT32
        type: DT_INT64
      }
    }
  }
  summary: "Outputs random integers from a uniform distribution."
  description: "The generated values are uniform integers in the range `[minval, maxval)`.\nThe lower bound `minval` is included in the range, while the upper bound\n`maxval` is excluded.\n\nThe random integers are slightly biased unless `maxval - minval` is an exact\npower of two.  The bias is small for values of `maxval - minval` significantly\nsmaller than the range of the output (either `2^32` or `2^64`)."
  is_stateful: true
}
op {
  name: "Range"
  input_arg {
    name: "start"
    description: "0-D (scalar). First entry in the sequence."
    type: DT_INT32
  }
  input_arg {
    name: "limit"
    description: "0-D (scalar). Upper limit of sequence, exclusive."
    type: DT_INT32
  }
  input_arg {
    name: "delta"
    description: "0-D (scalar). Optional. Default is 1. Number that increments `start`."
    type: DT_INT32
  }
  output_arg {
    name: "output"
    description: "1-D."
    type: DT_INT32
  }
  summary: "Creates a sequence of integers."
  description: "This operation creates a sequence of integers that begins at `start` and\nextends by increments of `delta` up to but not including `limit`.\n\nFor example:\n\n```\n# \'start\' is 3\n# \'limit\' is 18\n# \'delta\' is 3\ntf.range(start, limit, delta) ==> [3, 6, 9, 12, 15]\n```"
}
op {
  name: "Rank"
  input_arg {
    name: "input"
    type_attr: "T"
  }
  output_arg {
    name: "output"
    type: DT_INT32
  }
  attr {
    name: "T"
    type: "type"
  }
  summary: "Returns the rank of a tensor."
  description: "This operation returns an integer representing the rank of `input`.\n\nFor example:\n\n```prettyprint\n# \'t\' is [[[1, 1, 1], [2, 2, 2]], [[3, 3, 3], [4, 4, 4]]]\n# shape of tensor \'t\' is [2, 2, 3]\nrank(t) ==> 3\n```\n\n**Note**: The rank of a tensor is not the same as the rank of a matrix. The rank\nof a tensor is the number of indices required to uniquely select each element\nof the tensor. Rank is also known as \"order\", \"degree\", or \"ndims.\""
}
op {
  name: "ReadFile"
  input_arg {
    name: "filename"
    type: DT_STRING
  }
  output_arg {
    name: "contents"
    type: DT_STRING
  }
  summary: "Reads and outputs the entire contents of the input filename."
}
op {
  name: "ReaderNumRecordsProduced"
  input_arg {
    name: "reader_handle"
    description: "Handle to a Reader."
    type: DT_STRING
    is_ref: true
  }
  output_arg {
    name: "records_produced"
    type: DT_INT64
  }
  summary: "Returns the number of records this Reader has produced."
  description: "This is the same as the number of ReaderRead executions that have\nsucceeded."
}
op {
  name: "ReaderNumWorkUnitsCompleted"
  input_arg {
    name: "reader_handle"
    description: "Handle to a Reader."
    type: DT_STRING
    is_ref: true
  }
  output_arg {
    name: "units_completed"
    type: DT_INT64
  }
  summary: "Returns the number of work units this Reader has finished processing."
}
op {
  name: "ReaderRead"
  input_arg {
    name: "reader_handle"
    description: "Handle to a Reader."
    type: DT_STRING
    is_ref: true
  }
  input_arg {
    name: "queue_handle"
    description: "Handle to a Queue, with string work items."
    type: DT_STRING
    is_ref: true
  }
  output_arg {
    name: "key"
    description: "A scalar."
    type: DT_STRING
  }
  output_arg {
    name: "value"
    description: "A scalar."
    type: DT_STRING
  }
  summary: "Returns the next record (key, value pair) produced by a Reader."
  description: "Will dequeue from the input queue if necessary (e.g. when the\nReader needs to start reading from a new file since it has finished\nwith the previous file)."
}
op {
  name: "ReaderReset"
  input_arg {
    name: "reader_handle"
    description: "Handle to a Reader."
    type: DT_STRING
    is_ref: true
  }
  summary: "Restore a Reader to its initial clean state."
}
op {
  name: "ReaderRestoreState"
  input_arg {
    name: "reader_handle"
    description: "Handle to a Reader."
    type: DT_STRING
    is_ref: true
  }
  input_arg {
    name: "state"
    description: "Result of a ReaderSerializeState of a Reader with type\nmatching reader_handle."
    type: DT_STRING
  }
  summary: "Restore a reader to a previously saved state."
  description: "Not all Readers support being restored, so this can produce an\nUnimplemented error."
}
op {
  name: "ReaderSerializeState"
  input_arg {
    name: "reader_handle"
    description: "Handle to a Reader."
    type: DT_STRING
    is_ref: true
  }
  output_arg {
    name: "state"
    type: DT_STRING
  }
  summary: "Produce a string tensor that encodes the state of a Reader."
  description: "Not all Readers support being serialized, so this can produce an\nUnimplemented error."
}
op {
  name: "Real"
  input_arg {
    name: "in"
    type: DT_COMPLEX64
  }
  output_arg {
    name: "out"
    type: DT_FLOAT
  }
  summary: "Returns the real part of a complex number."
  description: "Given a tensor `in` of complex numbers, this operation returns a tensor of type\n`float` that is the real part of each element in `in`. All elements in `in`\nmust be complex numbers of the form \\\\(a + bj\\\\), where *a* is the real part\nreturned by this operation and *b* is the imaginary part.\n\nFor example:\n\n```\n# tensor \'in\' is [-2.25 + 4.75j, 3.25 + 5.75j]\ntf.real(in) ==> [-2.25, 3.25]\n```"
}
op {
  name: "RefEnter"
  input_arg {
    name: "data"
    description: "The tensor to be made available to the child frame."
    type_attr: "T"
    is_ref: true
  }
  output_arg {
    name: "output"
    description: "The same tensor as `data`."
    type_attr: "T"
    is_ref: true
  }
  attr {
    name: "T"
    type: "type"
  }
  attr {
    name: "frame_name"
    type: "string"
    description: "The name of the child frame."
  }
  attr {
    name: "is_constant"
    type: "bool"
    default_value {
      b: false
    }
    description: "If true, the output is constant within the child frame."
  }
  attr {
    name: "parallel_iterations"
    type: "int"
    default_value {
      i: 10
    }
    description: "The number of iterations allowed to run in parallel."
  }
  summary: "Creates or finds a child frame, and makes `data` available to the child frame."
  description: "The unique `frame_name` is used by the `Executor` to identify frames. If\n`is_constant` is true, `output` is a constant in the child frame; otherwise\nit may be changed in the child frame. At most `parallel_iterations` iterations\nare run in parallel in the child frame."
}
op {
  name: "RefExit"
  input_arg {
    name: "data"
    description: "The tensor to be made available to the parent frame."
    type_attr: "T"
    is_ref: true
  }
  output_arg {
    name: "output"
    description: "The same tensor as `data`."
    type_attr: "T"
    is_ref: true
  }
  attr {
    name: "T"
    type: "type"
  }
  summary: "Exits the current frame to its parent frame."
  description: "Exit makes its input `data` available to the parent frame."
}
op {
  name: "RefIdentity"
  input_arg {
    name: "input"
    type_attr: "T"
    is_ref: true
  }
  output_arg {
    name: "output"
    type_attr: "T"
    is_ref: true
  }
  attr {
    name: "T"
    type: "type"
  }
  summary: "Return the same ref tensor as the input ref tensor."
}
op {
  name: "RefMerge"
  input_arg {
    name: "inputs"
    description: "The input tensors, exactly one of which will become available."
    type_attr: "T"
    number_attr: "N"
    is_ref: true
  }
  output_arg {
    name: "output"
    description: "Will be set to the available input tensor."
    type_attr: "T"
    is_ref: true
  }
  output_arg {
    name: "value_index"
    description: "The index of the chosen input tensor in `inputs`."
    type: DT_INT32
  }
  attr {
    name: "T"
    type: "type"
  }
  attr {
    name: "N"
    type: "int"
    has_minimum: true
    minimum: 1
  }
  summary: "Forwards the value of an available tensor from `inputs` to `output`."
  description: "`Merge` waits for at least one of the tensors in `inputs` to become available.\nIt is usually combined with `Switch` to implement branching.\n\n`Merge` forwards the first tensor for become available to `output`, and sets\n`value_index` to its index in `inputs`.\n\nIt is an error if more than one tensor in `inputs` is available."
}
op {
  name: "RefNextIteration"
  input_arg {
    name: "data"
    description: "The tensor to be made available to the next iteration."
    type_attr: "T"
    is_ref: true
  }
  output_arg {
    name: "output"
    description: "The same tensor as `data`."
    type_attr: "T"
    is_ref: true
  }
  attr {
    name: "T"
    type: "type"
  }
  summary: "Makes its input available to the next iteration."
}
op {
  name: "RefSelect"
  input_arg {
    name: "index"
    description: "A scalar that determines the input that gets selected."
    type: DT_INT32
  }
  input_arg {
    name: "inputs"
    description: "A list of ref tensors, one of which will be forwarded to `output`."
    type_attr: "T"
    number_attr: "N"
    is_ref: true
  }
  output_arg {
    name: "output"
    description: "The forwarded tensor."
    type_attr: "T"
    is_ref: true
  }
  attr {
    name: "T"
    type: "type"
  }
  attr {
    name: "N"
    type: "int"
    has_minimum: true
    minimum: 1
  }
  summary: "Forwards the `index`th element of `inputs` to `output`."
}
op {
  name: "RefSwitch"
  input_arg {
    name: "data"
    description: "The ref tensor to be forwarded to the appropriate output."
    type_attr: "T"
    is_ref: true
  }
  input_arg {
    name: "pred"
    description: "A scalar that specifies which output port will receive data."
    type: DT_BOOL
  }
  output_arg {
    name: "output_false"
    description: "If `pred` is false, data will be forwarded to this output."
    type_attr: "T"
    is_ref: true
  }
  output_arg {
    name: "output_true"
    description: "If `pred` is true, data will be forwarded to this output."
    type_attr: "T"
    is_ref: true
  }
  attr {
    name: "T"
    type: "type"
  }
  summary: "Forwards the ref tensor `data` to the output port determined by `pred`."
  description: "If `pred` is true, the `data` input is forwarded to `output_true`. Otherwise,\nthe data goes to `output_false`.\n\nSee also `Switch` and `Merge`."
}
op {
  name: "Relu"
  input_arg {
    name: "features"
    type_attr: "T"
  }
  output_arg {
    name: "activations"
    type_attr: "T"
  }
  attr {
    name: "T"
    type: "type"
    allowed_values {
      list {
        type: DT_FLOAT
        type: DT_DOUBLE
        type: DT_INT32
        type: DT_INT64
        type: DT_UINT8
        type: DT_INT16
        type: DT_INT8
        type: DT_UINT16
        type: DT_HALF
      }
    }
  }
  summary: "Computes rectified linear: `max(features, 0)`."
}
op {
  name: "Relu6"
  input_arg {
    name: "features"
    type_attr: "T"
  }
  output_arg {
    name: "activations"
    type_attr: "T"
  }
  attr {
    name: "T"
    type: "type"
    allowed_values {
      list {
        type: DT_FLOAT
        type: DT_DOUBLE
        type: DT_INT32
        type: DT_INT64
        type: DT_UINT8
        type: DT_INT16
        type: DT_INT8
        type: DT_UINT16
        type: DT_HALF
      }
    }
  }
  summary: "Computes rectified linear 6: `min(max(features, 0), 6)`."
}
op {
  name: "Relu6Grad"
  input_arg {
    name: "gradients"
    description: "The backpropagated gradients to the corresponding Relu6 operation."
    type_attr: "T"
  }
  input_arg {
    name: "features"
    description: "The features passed as input to the corresponding Relu6 operation."
    type_attr: "T"
  }
  output_arg {
    name: "backprops"
    description: "The gradients:\n`gradients * features * (features > 0) * (features < 6)`."
    type_attr: "T"
  }
  attr {
    name: "T"
    type: "type"
    allowed_values {
      list {
        type: DT_FLOAT
        type: DT_DOUBLE
        type: DT_INT32
        type: DT_INT64
        type: DT_UINT8
        type: DT_INT16
        type: DT_INT8
        type: DT_UINT16
        type: DT_HALF
      }
    }
  }
  summary: "Computes rectified linear 6 gradients for a Relu6 operation."
}
op {
  name: "ReluGrad"
  input_arg {
    name: "gradients"
    description: "The backpropagated gradients to the corresponding Relu operation."
    type_attr: "T"
  }
  input_arg {
    name: "features"
    description: "The features passed as input to the corresponding Relu operation, OR\nthe outputs of that operation (both work equivalently)."
    type_attr: "T"
  }
  output_arg {
    name: "backprops"
    description: "`gradients * (features > 0)`."
    type_attr: "T"
  }
  attr {
    name: "T"
    type: "type"
    allowed_values {
      list {
        type: DT_FLOAT
        type: DT_DOUBLE
        type: DT_INT32
        type: DT_INT64
        type: DT_UINT8
        type: DT_INT16
        type: DT_INT8
        type: DT_UINT16
        type: DT_HALF
      }
    }
  }
  summary: "Computes rectified linear gradients for a Relu operation."
}
op {
  name: "Reshape"
  input_arg {
    name: "tensor"
    type_attr: "T"
  }
  input_arg {
    name: "shape"
    description: "Defines the shape of the output tensor."
    type: DT_INT32
  }
  output_arg {
    name: "output"
    type_attr: "T"
  }
  attr {
    name: "T"
    type: "type"
  }
  summary: "Reshapes a tensor."
  description: "Given `tensor`, this operation returns a tensor that has the same values\nas `tensor` with shape `shape`.\n\nIf one component of `shape` is the special value -1, the size of that dimension\nis computed so that the total size remains constant.  In particular, a `shape`\nof `[-1]` flattens into 1-D.  At most one component of `shape` can be -1.\n\nIf `shape` is 1-D or higher, then the operation returns a tensor with shape\n`shape` filled with the values of `tensor`. In this case, the number of elements\nimplied by `shape` must be the same as the number of elements in `tensor`.\n\nFor example:\n\n```prettyprint\n# tensor \'t\' is [1, 2, 3, 4, 5, 6, 7, 8, 9]\n# tensor \'t\' has shape [9]\nreshape(t, [3, 3]) ==> [[1, 2, 3]\n                        [4, 5, 6]\n                        [7, 8, 9]]\n\n# tensor \'t\' is [[[1, 1], [2, 2]]\n#                [[3, 3], [4, 4]]]\n# tensor \'t\' has shape [2, 2, 2]\nreshape(t, [2, 4]) ==> [[1, 1, 2, 2]\n                        [3, 3, 4, 4]]\n\n# tensor \'t\' is [[[1, 1, 1],\n#                 [2, 2, 2]],\n#                [[3, 3, 3],\n#                 [4, 4, 4]],\n#                [[5, 5, 5],\n#                 [6, 6, 6]]]\n# tensor \'t\' has shape [3, 2, 3]\n# pass \'[-1]\' to flatten \'t\'\nreshape(t, [-1]) ==> [1, 1, 1, 2, 2, 2, 3, 3, 3, 4, 4, 4, 5, 5, 5, 6, 6, 6]\n# -1 can also be used with higher dimensional shapes\nreshape(t, [2, -1]) ==> [[1, 1, 1, 2, 2, 2, 3, 3, 3],\n                         [4, 4, 4, 5, 5, 5, 6, 6, 6]]\n\n# tensor \'t\' is [7]\n# shape `[]` reshapes to a scalar\nreshape(t, []) ==> 7\n```"
}
op {
  name: "ResizeArea"
  input_arg {
    name: "images"
    description: "4-D with shape `[batch, height, width, channels]`."
    type_attr: "T"
  }
  input_arg {
    name: "size"
    description: "= A 1-D int32 Tensor of 2 elements: `new_height, new_width`.  The\nnew size for the images."
    type: DT_INT32
  }
  output_arg {
    name: "resized_images"
    description: "4-D with shape\n`[batch, new_height, new_width, channels]`."
    type: DT_FLOAT
  }
  attr {
    name: "T"
    type: "type"
    allowed_values {
      list {
        type: DT_UINT8
        type: DT_INT8
        type: DT_INT16
        type: DT_INT32
        type: DT_INT64
        type: DT_FLOAT
        type: DT_DOUBLE
      }
    }
  }
  attr {
    name: "align_corners"
    type: "bool"
    default_value {
      b: false
    }
    description: "If true, rescale input by (new_height - 1) / (height - 1), which\nexactly aligns the 4 corners of images and resized images. If false, rescale\nby new_height / height. Treat similarly the width dimension."
  }
  summary: "Resize `images` to `size` using area interpolation."
  description: "Input images can be of different types but output images are always float."
}
op {
  name: "ResizeBicubic"
  input_arg {
    name: "images"
    description: "4-D with shape `[batch, height, width, channels]`."
    type_attr: "T"
  }
  input_arg {
    name: "size"
    description: "= A 1-D int32 Tensor of 2 elements: `new_height, new_width`.  The\nnew size for the images."
    type: DT_INT32
  }
  output_arg {
    name: "resized_images"
    description: "4-D with shape\n`[batch, new_height, new_width, channels]`."
    type: DT_FLOAT
  }
  attr {
    name: "T"
    type: "type"
    allowed_values {
      list {
        type: DT_UINT8
        type: DT_INT8
        type: DT_INT16
        type: DT_INT32
        type: DT_INT64
        type: DT_FLOAT
        type: DT_DOUBLE
      }
    }
  }
  attr {
    name: "align_corners"
    type: "bool"
    default_value {
      b: false
    }
    description: "If true, rescale input by (new_height - 1) / (height - 1), which\nexactly aligns the 4 corners of images and resized images. If false, rescale\nby new_height / height. Treat similarly the width dimension."
  }
  summary: "Resize `images` to `size` using bicubic interpolation."
  description: "Input images can be of different types but output images are always float."
}
op {
  name: "ResizeBilinear"
  input_arg {
    name: "images"
    description: "4-D with shape `[batch, height, width, channels]`."
    type_attr: "T"
  }
  input_arg {
    name: "size"
    description: "= A 1-D int32 Tensor of 2 elements: `new_height, new_width`.  The\nnew size for the images."
    type: DT_INT32
  }
  output_arg {
    name: "resized_images"
    description: "4-D with shape\n`[batch, new_height, new_width, channels]`."
    type: DT_FLOAT
  }
  attr {
    name: "T"
    type: "type"
    allowed_values {
      list {
        type: DT_UINT8
        type: DT_INT8
        type: DT_INT16
        type: DT_INT32
        type: DT_INT64
        type: DT_FLOAT
        type: DT_DOUBLE
      }
    }
  }
  attr {
    name: "align_corners"
    type: "bool"
    default_value {
      b: false
    }
    description: "If true, rescale input by (new_height - 1) / (height - 1), which\nexactly aligns the 4 corners of images and resized images. If false, rescale\nby new_height / height. Treat similarly the width dimension."
  }
  summary: "Resize `images` to `size` using bilinear interpolation."
  description: "Input images can be of different types but output images are always float."
}
op {
  name: "ResizeBilinearGrad"
  input_arg {
    name: "grads"
    description: "4-D with shape `[batch, height, width, channels]`."
    type: DT_FLOAT
  }
  input_arg {
    name: "original_image"
    description: "4-D with shape `[batch, orig_height, orig_width, channels]`,\nThe image tensor that was resized."
    type_attr: "T"
  }
  output_arg {
    name: "output"
    description: "4-D with shape `[batch, orig_height, orig_width, channels]`.\nGradients with respect to the input image. Input image must have been\nfloat or double."
    type_attr: "T"
  }
  attr {
    name: "T"
    type: "type"
    allowed_values {
      list {
        type: DT_FLOAT
        type: DT_DOUBLE
      }
    }
  }
  attr {
    name: "align_corners"
    type: "bool"
    default_value {
      b: false
    }
    description: "If true, rescale grads by (orig_height - 1) / (height - 1), which\nexactly aligns the 4 corners of grads and original_image. If false, rescale by\norig_height / height. Treat similarly the width dimension."
  }
  summary: "Computes the gradient of bilinear interpolation."
}
op {
  name: "ResizeNearestNeighbor"
  input_arg {
    name: "images"
    description: "4-D with shape `[batch, height, width, channels]`."
    type_attr: "T"
  }
  input_arg {
    name: "size"
    description: "= A 1-D int32 Tensor of 2 elements: `new_height, new_width`.  The\nnew size for the images."
    type: DT_INT32
  }
  output_arg {
    name: "resized_images"
    description: "4-D with shape\n`[batch, new_height, new_width, channels]`."
    type_attr: "T"
  }
  attr {
    name: "T"
    type: "type"
    allowed_values {
      list {
        type: DT_UINT8
        type: DT_INT8
        type: DT_INT16
        type: DT_INT32
        type: DT_INT64
        type: DT_FLOAT
        type: DT_DOUBLE
      }
    }
  }
  attr {
    name: "align_corners"
    type: "bool"
    default_value {
      b: false
    }
    description: "If true, rescale input by (new_height - 1) / (height - 1), which\nexactly aligns the 4 corners of images and resized images. If false, rescale\nby new_height / height. Treat similarly the width dimension."
  }
  summary: "Resize `images` to `size` using nearest neighbor interpolation."
}
op {
  name: "ResizeNearestNeighborGrad"
  input_arg {
    name: "grads"
    description: "4-D with shape `[batch, height, width, channels]`."
    type_attr: "T"
  }
  input_arg {
    name: "size"
    description: "= A 1-D int32 Tensor of 2 elements: `orig_height, orig_width`. The\noriginal input size."
    type: DT_INT32
  }
  output_arg {
    name: "output"
    description: "4-D with shape `[batch, orig_height, orig_width, channels]`. Gradients\nwith respect to the input image."
    type_attr: "T"
  }
  attr {
    name: "T"
    type: "type"
    allowed_values {
      list {
        type: DT_UINT8
        type: DT_INT8
        type: DT_INT32
        type: DT_FLOAT
        type: DT_DOUBLE
      }
    }
  }
  attr {
    name: "align_corners"
    type: "bool"
    default_value {
      b: false
    }
    description: "If true, rescale grads by (orig_height - 1) / (height - 1), which\nexactly aligns the 4 corners of grads and original_image. If false, rescale by\norig_height / height. Treat similarly the width dimension."
  }
  summary: "Computes the gradient of nearest neighbor interpolation."
}
op {
  name: "Restore"
  input_arg {
    name: "file_pattern"
    description: "Must have a single element. The pattern of the files from\nwhich we read the tensor."
    type: DT_STRING
  }
  input_arg {
    name: "tensor_name"
    description: "Must have a single element. The name of the tensor to be\nrestored."
    type: DT_STRING
  }
  output_arg {
    name: "tensor"
    description: "The restored tensor."
    type_attr: "dt"
  }
  attr {
    name: "dt"
    type: "type"
    description: "The type of the tensor to be restored."
  }
  attr {
    name: "preferred_shard"
    type: "int"
    default_value {
      i: -1
    }
    description: "Index of file to open first if multiple files match\n`file_pattern`."
  }
  summary: "Restores a tensor from checkpoint files."
  description: "Reads a tensor stored in one or several files. If there are several files (for\ninstance because a tensor was saved as slices), `file_pattern` may contain\nwildcard symbols (`*` and `?`) in the filename portion only, not in the\ndirectory portion.\n\nIf a `file_pattern` matches several files, `preferred_shard` can be used to hint\nin which file the requested tensor is likely to be found. This op will first\nopen the file at index `preferred_shard` in the list of matching files and try\nto restore tensors from that file.  Only if some tensors or tensor slices are\nnot found in that first file, then the Op opens all the files. Setting\n`preferred_shard` to match the value passed as the `shard` input\nof a matching `Save` Op may speed up Restore.  This attribute only affects\nperformance, not correctness.  The default value -1 means files are processed in\norder.\n\nSee also `RestoreSlice`."
}
op {
  name: "RestoreSlice"
  input_arg {
    name: "file_pattern"
    description: "Must have a single element. The pattern of the files from\nwhich we read the tensor."
    type: DT_STRING
  }
  input_arg {
    name: "tensor_name"
    description: "Must have a single element. The name of the tensor to be\nrestored."
    type: DT_STRING
  }
  input_arg {
    name: "shape_and_slice"
    description: "Scalar. The shapes and slice specifications to use when\nrestoring a tensors."
    type: DT_STRING
  }
  output_arg {
    name: "tensor"
    description: "The restored tensor."
    type_attr: "dt"
  }
  attr {
    name: "dt"
    type: "type"
    description: "The type of the tensor to be restored."
  }
  attr {
    name: "preferred_shard"
    type: "int"
    default_value {
      i: -1
    }
    description: "Index of file to open first if multiple files match\n`file_pattern`. See the documentation for `Restore`."
  }
  summary: "Restores a tensor from checkpoint files."
  description: "This is like `Restore` except that restored tensor can be listed as filling\nonly a slice of a larger tensor.  `shape_and_slice` specifies the shape of the\nlarger tensor and the slice that the restored tensor covers.\n\nThe `shape_and_slice` input has the same format as the\nelements of the `shapes_and_slices` input of the `SaveSlices` op."
}
op {
  name: "Reverse"
  input_arg {
    name: "tensor"
    description: "Up to 8-D."
    type_attr: "T"
  }
  input_arg {
    name: "dims"
    description: "1-D. The dimensions to reverse."
    type: DT_BOOL
  }
  output_arg {
    name: "output"
    description: "The same shape as `tensor`."
    type_attr: "T"
  }
  attr {
    name: "T"
    type: "type"
    allowed_values {
      list {
        type: DT_UINT8
        type: DT_INT8
        type: DT_INT32
        type: DT_BOOL
        type: DT_FLOAT
        type: DT_DOUBLE
      }
    }
  }
  summary: "Reverses specific dimensions of a tensor."
  description: "Given a `tensor`, and a `bool` tensor `dims` representing the dimensions\nof `tensor`, this operation reverses each dimension i of `tensor` where\n`dims[i]` is `True`.\n\n`tensor` can have up to 8 dimensions. The number of dimensions\nof `tensor` must equal the number of elements in `dims`. In other words:\n\n`rank(tensor) = size(dims)`\n\nFor example:\n\n```prettyprint\n# tensor \'t\' is [[[[ 0,  1,  2,  3],\n#                  [ 4,  5,  6,  7],\n#                  [ 8,  9, 10, 11]],\n#                 [[12, 13, 14, 15],\n#                  [16, 17, 18, 19],\n#                  [20, 21, 22, 23]]]]\n# tensor \'t\' shape is [1, 2, 3, 4]\n\n# \'dims\' is [False, False, False, True]\nreverse(t, dims) ==> [[[[ 3,  2,  1,  0],\n                        [ 7,  6,  5,  4],\n                        [ 11, 10, 9, 8]],\n                       [[15, 14, 13, 12],\n                        [19, 18, 17, 16],\n                        [23, 22, 21, 20]]]]\n\n# \'dims\' is [False, True, False, False]\nreverse(t, dims) ==> [[[[12, 13, 14, 15],\n                        [16, 17, 18, 19],\n                        [20, 21, 22, 23]\n                       [[ 0,  1,  2,  3],\n                        [ 4,  5,  6,  7],\n                        [ 8,  9, 10, 11]]]]\n\n# \'dims\' is [False, False, True, False]\nreverse(t, dims) ==> [[[[8, 9, 10, 11],\n                        [4, 5, 6, 7],\n                        [0, 1, 2, 3]]\n                       [[20, 21, 22, 23],\n                        [16, 17, 18, 19],\n                        [12, 13, 14, 15]]]]\n```"
}
op {
  name: "ReverseSequence"
  input_arg {
    name: "input"
    description: "The input to reverse."
    type_attr: "T"
  }
  input_arg {
    name: "seq_lengths"
    description: "1-D with length `input.dims(batch_dim)` and\n`max(seq_lengths) < input.dims(seq_dim)`"
    type: DT_INT64
  }
  output_arg {
    name: "output"
    description: "The partially reversed input. It has the same shape as `input`."
    type_attr: "T"
  }
  attr {
    name: "seq_dim"
    type: "int"
    description: "The dimension which is partially reversed."
  }
  attr {
    name: "batch_dim"
    type: "int"
    default_value {
      i: 0
    }
    description: "The dimension along which reversal is performed."
  }
  attr {
    name: "T"
    type: "type"
  }
  summary: "Reverses variable length slices."
  description: "This op first slices `input` along the dimension `batch_dim`, and for each\nslice `i`, reverses the first `seq_lengths[i]` elements along\nthe dimension `seq_dim`.\n\nThe elements of `seq_lengths` must obey `seq_lengths[i] < input.dims[seq_dim]`,\nand `seq_lengths` must be a vector of length `input.dims[batch_dim]`.\n\nThe output slice `i` along dimension `batch_dim` is then given by input\nslice `i`, with the first `seq_lengths[i]` slices along dimension\n`seq_dim` reversed.\n\nFor example:\n\n```prettyprint\n# Given this:\nbatch_dim = 0\nseq_dim = 1\ninput.dims = (4, 8, ...)\nseq_lengths = [7, 2, 3, 5]\n\n# then slices of input are reversed on seq_dim, but only up to seq_lengths:\noutput[0, 0:7, :, ...] = input[0, 7:0:-1, :, ...]\noutput[1, 0:2, :, ...] = input[1, 2:0:-1, :, ...]\noutput[2, 0:3, :, ...] = input[2, 3:0:-1, :, ...]\noutput[3, 0:5, :, ...] = input[3, 5:0:-1, :, ...]\n\n# while entries past seq_lens are copied through:\noutput[0, 7:, :, ...] = input[0, 7:, :, ...]\noutput[1, 2:, :, ...] = input[1, 2:, :, ...]\noutput[2, 3:, :, ...] = input[2, 3:, :, ...]\noutput[3, 2:, :, ...] = input[3, 2:, :, ...]\n```\n\nIn contrast, if:\n\n```prettyprint\n# Given this:\nbatch_dim = 2\nseq_dim = 0\ninput.dims = (8, ?, 4, ...)\nseq_lengths = [7, 2, 3, 5]\n\n# then slices of input are reversed on seq_dim, but only up to seq_lengths:\noutput[0:7, :, 0, :, ...] = input[7:0:-1, :, 0, :, ...]\noutput[0:2, :, 1, :, ...] = input[2:0:-1, :, 1, :, ...]\noutput[0:3, :, 2, :, ...] = input[3:0:-1, :, 2, :, ...]\noutput[0:5, :, 3, :, ...] = input[5:0:-1, :, 3, :, ...]\n\n# while entries past seq_lens are copied through:\noutput[7:, :, 0, :, ...] = input[7:, :, 0, :, ...]\noutput[2:, :, 1, :, ...] = input[2:, :, 1, :, ...]\noutput[3:, :, 2, :, ...] = input[3:, :, 2, :, ...]\noutput[2:, :, 3, :, ...] = input[2:, :, 3, :, ...]\n```"
}
op {
  name: "Rsqrt"
  input_arg {
    name: "x"
    type_attr: "T"
  }
  output_arg {
    name: "y"
    type_attr: "T"
  }
  attr {
    name: "T"
    type: "type"
    allowed_values {
      list {
        type: DT_FLOAT
        type: DT_DOUBLE
        type: DT_INT32
        type: DT_COMPLEX64
        type: DT_INT64
      }
    }
  }
  summary: "Computes reciprocal of square root of x element-wise."
  description: "I.e., \\\\(y = 1 / \\sqrt{x}\\\\)."
}
op {
  name: "SampleDistortedBoundingBox"
  input_arg {
    name: "image_size"
    description: "1-D, containing `[height, width, channels]`."
    type_attr: "T"
  }
  input_arg {
    name: "bounding_boxes"
    description: "3-D with shape `[batch, N, 4]` describing the N bounding boxes\nassociated with the image."
    type: DT_FLOAT
  }
  output_arg {
    name: "begin"
    description: "1-D, containing `[offset_height, offset_width, 0]`. Provide as input to\n`tf.slice`."
    type_attr: "T"
  }
  output_arg {
    name: "size"
    description: "1-D, containing `[target_height, target_width, -1]`. Provide as input to\n`tf.slice`."
    type_attr: "T"
  }
  output_arg {
    name: "bboxes"
    description: "3-D with shape `[1, 1, 4]` containing the distorted bounding box.\nProvide as input to `tf.image.draw_bounding_boxes`."
    type: DT_FLOAT
  }
  attr {
    name: "T"
    type: "type"
    allowed_values {
      list {
        type: DT_UINT8
        type: DT_INT8
        type: DT_INT16
        type: DT_INT32
        type: DT_INT64
      }
    }
  }
  attr {
    name: "seed"
    type: "int"
    default_value {
      i: 0
    }
    description: "If either `seed` or `seed2` are set to non-zero, the random number\ngenerator is seeded by the given `seed`.  Otherwise, it is seeded by a random\nseed."
  }
  attr {
    name: "seed2"
    type: "int"
    default_value {
      i: 0
    }
    description: "A second seed to avoid seed collision."
  }
  attr {
    name: "min_object_covered"
    type: "float"
    default_value {
      f: 0.1
    }
    description: "The cropped area of the image must contain at least this\nfraction of any bounding box supplied."
  }
  attr {
    name: "aspect_ratio_range"
    type: "list(float)"
    default_value {
      list {
        f: 0.75
        f: 1.33
      }
    }
    description: "The cropped area of the image must have an aspect ratio =\nwidth / height within this range."
  }
  attr {
    name: "area_range"
    type: "list(float)"
    default_value {
      list {
        f: 0.05
        f: 1
      }
    }
    description: "The cropped area of the image must contain a fraction of the\nsupplied image within in this range."
  }
  attr {
    name: "max_attempts"
    type: "int"
    default_value {
      i: 100
    }
    description: "Number of attempts at generating a cropped region of the image\nof the specified constraints. After `max_attempts` failures, return the entire\nimage."
  }
  attr {
    name: "use_image_if_no_bounding_boxes"
    type: "bool"
    default_value {
      b: false
    }
    description: "Controls behavior if no bounding boxes supplied.\nIf true, assume an implicit bounding box covering the whole input. If false,\nraise an error."
  }
  summary: "Generate a single randomly distorted bounding box for an image."
  description: "Bounding box annotations are often supplied in addition to ground-truth labels\nin image recognition or object localization tasks. A common technique for\ntraining such a system is to randomly distort an image while preserving\nits content, i.e. *data augmentation*. This Op outputs a randomly distorted\nlocalization of an object, i.e. bounding box, given an `image_size`,\n`bounding_boxes` and a series of constraints.\n\nThe output of this Op is a single bounding box that may be used to crop the\noriginal image. The output is returned as 3 tensors: `begin`, `size` and\n`bboxes`. The first 2 tensors can be fed directly into `tf.slice` to crop the\nimage. The latter may be supplied to `tf.image.draw_bounding_box` to visualize\nwhat the bounding box looks like.\n\nBounding boxes are supplied and returned as `[y_min, x_min, y_max, x_max]`. The\nbounding box coordinates are floats in `[0.0, 1.0]` relative to the width and\nheight of the underlying image.\n\nFor example,\n\n    # Generate a single distorted bounding box.\n    begin, size, bbox_for_draw = tf.image.sample_distorted_bounding_box(\n        tf.shape(image),\n        bounding_boxes=bounding_boxes)\n\n    # Draw the bounding box in an image summary.\n    image_with_box = tf.image.draw_bounding_boxes(tf.expand_dims(image, 0),\n                                                  bbox_for_draw)\n    tf.image_summary(\'images_with_box\', image_with_box)\n\n    # Employ the bounding box to distort the image.\n    distorted_image = tf.slice(image, begin, size)\n\nNote that if no bounding box information is available, setting\n`use_image_if_no_bounding_boxes = true` will assume there is a single implicit\nbounding box covering the whole image. If `use_image_if_no_bounding_boxes` is\nfalse and no bounding boxes are supplied, an error is raised."
  is_stateful: true
}
op {
  name: "Save"
  input_arg {
    name: "filename"
    description: "Must have a single element. The name of the file to which we write\nthe tensor."
    type: DT_STRING
  }
  input_arg {
    name: "tensor_names"
    description: "Shape `[N]`. The names of the tensors to be saved."
    type: DT_STRING
  }
  input_arg {
    name: "data"
    description: "`N` tensors to save."
    type_list_attr: "T"
  }
  attr {
    name: "T"
    type: "list(type)"
    has_minimum: true
    minimum: 1
  }
  summary: "Saves the input tensors to disk."
  description: "The size of `tensor_names` must match the number of tensors in `data`. `data[i]`\nis written to `filename` with name `tensor_names[i]`.\n\nSee also `SaveSlices`."
}
op {
  name: "SaveSlices"
  input_arg {
    name: "filename"
    description: "Must have a single element. The name of the file to which we write the\ntensor."
    type: DT_STRING
  }
  input_arg {
    name: "tensor_names"
    description: "Shape `[N]`. The names of the tensors to be saved."
    type: DT_STRING
  }
  input_arg {
    name: "shapes_and_slices"
    description: "Shape `[N]`.  The shapes and slice specifications to use when\nsaving the tensors."
    type: DT_STRING
  }
  input_arg {
    name: "data"
    description: "`N` tensors to save."
    type_list_attr: "T"
  }
  attr {
    name: "T"
    type: "list(type)"
    has_minimum: true
    minimum: 1
  }
  summary: "Saves input tensors slices to disk."
  description: "This is like `Save` except that tensors can be listed in the saved file as being\na slice of a larger tensor.  `shapes_and_slices` specifies the shape of the\nlarger tensor and the slice that this tensor covers. `shapes_and_slices` must\nhave as many elements as `tensor_names`.\n\nElements of the `shapes_and_slices` input must either be:\n\n*  The empty string, in which case the corresponding tensor is\n   saved normally.\n*  A string of the form `dim0 dim1 ... dimN-1 slice-spec` where the\n   `dimI` are the dimensions of the larger tensor and `slice-spec`\n   specifies what part is covered by the tensor to save.\n\n`slice-spec` itself is a `:`-separated list: `slice0:slice1:...:sliceN-1`\nwhere each `sliceI` is either:\n\n*  The string `-` meaning that the slice covers all indices of this dimension\n*  `start,length` where `start` and `length` are integers.  In that\n   case the slice covers `length` indices starting at `start`.\n\nSee also `Save`."
}
op {
  name: "ScalarSummary"
  input_arg {
    name: "tags"
    description: "Tags for the summary."
    type: DT_STRING
  }
  input_arg {
    name: "values"
    description: "Same shape as `tags.  Values for the summary."
    type_attr: "T"
  }
  output_arg {
    name: "summary"
    description: "Scalar.  Serialized `Summary` protocol buffer."
    type: DT_STRING
  }
  attr {
    name: "T"
    type: "type"
    allowed_values {
      list {
        type: DT_FLOAT
        type: DT_DOUBLE
        type: DT_INT32
        type: DT_INT64
        type: DT_UINT8
        type: DT_INT16
        type: DT_INT8
        type: DT_UINT16
        type: DT_HALF
      }
    }
  }
  summary: "Outputs a `Summary` protocol buffer with scalar values."
  description: "The input `tags` and `values` must have the same shape.  The generated summary\nhas a summary value for each tag-value pair in `tags` and `values`."
}
op {
  name: "ScatterAdd"
  input_arg {
    name: "ref"
    description: "Should be from a `Variable` node."
    type_attr: "T"
    is_ref: true
  }
  input_arg {
    name: "indices"
    description: "A tensor of indices into the first dimension of `ref`."
    type_attr: "Tindices"
  }
  input_arg {
    name: "updates"
    description: "A tensor of updated values to add to `ref`."
    type_attr: "T"
  }
  output_arg {
    name: "output_ref"
    description: "= Same as `ref`.  Returned as a convenience for operations that want\nto use the updated values after the update is done."
    type_attr: "T"
    is_ref: true
  }
  attr {
    name: "T"
    type: "type"
    allowed_values {
      list {
        type: DT_FLOAT
        type: DT_DOUBLE
        type: DT_INT64
        type: DT_INT32
        type: DT_UINT8
        type: DT_UINT16
        type: DT_INT16
        type: DT_INT8
        type: DT_COMPLEX64
        type: DT_COMPLEX128
        type: DT_QINT8
        type: DT_QUINT8
        type: DT_QINT32
        type: DT_HALF
      }
    }
  }
  attr {
    name: "Tindices"
    type: "type"
    allowed_values {
      list {
        type: DT_INT32
        type: DT_INT64
      }
    }
  }
  attr {
    name: "use_locking"
    type: "bool"
    default_value {
      b: false
    }
    description: "If True, the addition will be protected by a lock;\notherwise the behavior is undefined, but may exhibit less contention."
  }
  summary: "Adds sparse updates to a variable reference."
  description: "This operation computes\n\n    # Scalar indices\n    ref[indices, ...] += updates[...]\n\n    # Vector indices (for each i)\n    ref[indices[i], ...] += updates[i, ...]\n\n    # High rank indices (for each i, ..., j)\n    ref[indices[i, ..., j], ...] += updates[i, ..., j, ...]\n\nThis operation outputs `ref` after the update is done.\nThis makes it easier to chain operations that need to use the reset value.\n\nDuplicate entries are handled correctly: if multiple `indices` reference\nthe same location, their contributions add.\n\nRequires `updates.shape = indices.shape + ref.shape[1:]`.\n\n<div style=\"width:70%; margin:auto; margin-bottom:10px; margin-top:20px;\">\n<img style=\"width:100%\" src=\"../../images/ScatterAdd.png\" alt>\n</div>"
}
op {
  name: "ScatterSub"
  input_arg {
    name: "ref"
    description: "Should be from a `Variable` node."
    type_attr: "T"
    is_ref: true
  }
  input_arg {
    name: "indices"
    description: "A tensor of indices into the first dimension of `ref`."
    type_attr: "Tindices"
  }
  input_arg {
    name: "updates"
    description: "A tensor of updated values to subtract from `ref`."
    type_attr: "T"
  }
  output_arg {
    name: "output_ref"
    description: "= Same as `ref`.  Returned as a convenience for operations that want\nto use the updated values after the update is done."
    type_attr: "T"
    is_ref: true
  }
  attr {
    name: "T"
    type: "type"
    allowed_values {
      list {
        type: DT_FLOAT
        type: DT_DOUBLE
        type: DT_INT64
        type: DT_INT32
        type: DT_UINT8
        type: DT_UINT16
        type: DT_INT16
        type: DT_INT8
        type: DT_COMPLEX64
        type: DT_COMPLEX128
        type: DT_QINT8
        type: DT_QUINT8
        type: DT_QINT32
        type: DT_HALF
      }
    }
  }
  attr {
    name: "Tindices"
    type: "type"
    allowed_values {
      list {
        type: DT_INT32
        type: DT_INT64
      }
    }
  }
  attr {
    name: "use_locking"
    type: "bool"
    default_value {
      b: false
    }
    description: "If True, the subtraction will be protected by a lock;\notherwise the behavior is undefined, but may exhibit less contention."
  }
  summary: "Subtracts sparse updates to a variable reference."
  description: "    # Scalar indices\n    ref[indices, ...] -= updates[...]\n\n    # Vector indices (for each i)\n    ref[indices[i], ...] -= updates[i, ...]\n\n    # High rank indices (for each i, ..., j)\n    ref[indices[i, ..., j], ...] -= updates[i, ..., j, ...]\n\nThis operation outputs `ref` after the update is done.\nThis makes it easier to chain operations that need to use the reset value.\n\nDuplicate entries are handled correctly: if multiple `indices` reference\nthe same location, their (negated) contributions add.\n\nRequires `updates.shape = indices.shape + ref.shape[1:]`.\n\n<div style=\"width:70%; margin:auto; margin-bottom:10px; margin-top:20px;\">\n<img style=\"width:100%\" src=\"../../images/ScatterSub.png\" alt>\n</div>"
}
op {
  name: "ScatterUpdate"
  input_arg {
    name: "ref"
    description: "Should be from a `Variable` node."
    type_attr: "T"
    is_ref: true
  }
  input_arg {
    name: "indices"
    description: "A tensor of indices into the first dimension of `ref`."
    type_attr: "Tindices"
  }
  input_arg {
    name: "updates"
    description: "A tensor of updated values to store in `ref`."
    type_attr: "T"
  }
  output_arg {
    name: "output_ref"
    description: "= Same as `ref`.  Returned as a convenience for operations that want\nto use the updated values after the update is done."
    type_attr: "T"
    is_ref: true
  }
  attr {
    name: "T"
    type: "type"
  }
  attr {
    name: "Tindices"
    type: "type"
    allowed_values {
      list {
        type: DT_INT32
        type: DT_INT64
      }
    }
  }
  attr {
    name: "use_locking"
    type: "bool"
    default_value {
      b: true
    }
    description: "If True, the assignment will be protected by a lock;\notherwise the behavior is undefined, but may exhibit less contention."
  }
  summary: "Applies sparse updates to a variable reference."
  description: "This operation computes\n\n    # Scalar indices\n    ref[indices, ...] = updates[...]\n\n    # Vector indices (for each i)\n    ref[indices[i], ...] = updates[i, ...]\n\n    # High rank indices (for each i, ..., j)\n    ref[indices[i, ..., j], ...] = updates[i, ..., j, ...]\n\nThis operation outputs `ref` after the update is done.\nThis makes it easier to chain operations that need to use the reset value.\n\nIf values in `ref` is to be updated more than once, because there are\nduplicate entires in `indices`, the order at which the updates happen\nfor each value is undefined.\n\nRequires `updates.shape = indices.shape + ref.shape[1:]`.\n\n<div style=\"width:70%; margin:auto; margin-bottom:10px; margin-top:20px;\">\n<img style=\"width:100%\" src=\"../../images/ScatterUpdate.png\" alt>\n</div>"
}
op {
  name: "SegmentMax"
  input_arg {
    name: "data"
    type_attr: "T"
  }
  input_arg {
    name: "segment_ids"
    description: "A 1-D tensor whose rank is equal to the rank of `data`\'s\nfirst dimension.  Values should be sorted and can be repeated."
    type_attr: "Tindices"
  }
  output_arg {
    name: "output"
    description: "Has same shape as data, except for dimension 0 which\nhas size `k`, the number of segments."
    type_attr: "T"
  }
  attr {
    name: "T"
    type: "type"
    allowed_values {
      list {
        type: DT_FLOAT
        type: DT_DOUBLE
        type: DT_INT32
        type: DT_INT64
        type: DT_UINT8
        type: DT_INT16
        type: DT_INT8
        type: DT_UINT16
        type: DT_HALF
      }
    }
  }
  attr {
    name: "Tindices"
    type: "type"
    allowed_values {
      list {
        type: DT_INT32
        type: DT_INT64
      }
    }
  }
  summary: "Computes the maximum along segments of a tensor."
  description: "Read [the section on Segmentation](../../api_docs/python/math_ops.md#segmentation)\nfor an explanation of segments.\n\nComputes a tensor such that\n\\\\(output_i = \\max_j(data_j)\\\\) where `max` is over `j` such\nthat `segment_ids[j] == i`.\n\n<div style=\"width:70%; margin:auto; margin-bottom:10px; margin-top:20px;\">\n<img style=\"width:100%\" src=\"../../images/SegmentMax.png\" alt>\n</div>"
}
op {
  name: "SegmentMean"
  input_arg {
    name: "data"
    type_attr: "T"
  }
  input_arg {
    name: "segment_ids"
    description: "A 1-D tensor whose rank is equal to the rank of `data`\'s\nfirst dimension.  Values should be sorted and can be repeated."
    type_attr: "Tindices"
  }
  output_arg {
    name: "output"
    description: "Has same shape as data, except for dimension 0 which\nhas size `k`, the number of segments."
    type_attr: "T"
  }
  attr {
    name: "T"
    type: "type"
    allowed_values {
      list {
        type: DT_FLOAT
        type: DT_DOUBLE
        type: DT_INT32
        type: DT_INT64
        type: DT_UINT8
        type: DT_INT16
        type: DT_INT8
        type: DT_UINT16
        type: DT_HALF
      }
    }
  }
  attr {
    name: "Tindices"
    type: "type"
    allowed_values {
      list {
        type: DT_INT32
        type: DT_INT64
      }
    }
  }
  summary: "Computes the mean along segments of a tensor."
  description: "Read [the section on\nSegmentation](../../api_docs/python/math_ops.md#segmentation) for an explanation\nof segments.\n\nComputes a tensor such that\n\\\\(output_i = \\frac{\\sum_j data_j}{N}\\\\) where `mean` is\nover `j` such that `segment_ids[j] == i` and `N` is the total number of\nvalues summed.\n\n<div style=\"width:70%; margin:auto; margin-bottom:10px; margin-top:20px;\">\n<img style=\"width:100%\" src=\"../../images/SegmentMean.png\" alt>\n</div>"
}
op {
  name: "SegmentMin"
  input_arg {
    name: "data"
    type_attr: "T"
  }
  input_arg {
    name: "segment_ids"
    description: "A 1-D tensor whose rank is equal to the rank of `data`\'s\nfirst dimension.  Values should be sorted and can be repeated."
    type_attr: "Tindices"
  }
  output_arg {
    name: "output"
    description: "Has same shape as data, except for dimension 0 which\nhas size `k`, the number of segments."
    type_attr: "T"
  }
  attr {
    name: "T"
    type: "type"
    allowed_values {
      list {
        type: DT_FLOAT
        type: DT_DOUBLE
        type: DT_INT32
        type: DT_INT64
        type: DT_UINT8
        type: DT_INT16
        type: DT_INT8
        type: DT_UINT16
        type: DT_HALF
      }
    }
  }
  attr {
    name: "Tindices"
    type: "type"
    allowed_values {
      list {
        type: DT_INT32
        type: DT_INT64
      }
    }
  }
  summary: "Computes the minimum along segments of a tensor."
  description: "Read [the section on\nSegmentation](../../api_docs/python/math_ops.md#segmentation) for an explanation\nof segments.\n\nComputes a tensor such that\n\\\\(output_i = \\min_j(data_j)\\\\) where `min` is over `j` such\nthat `segment_ids[j] == i`.\n\n<div style=\"width:70%; margin:auto; margin-bottom:10px; margin-top:20px;\">\n<img style=\"width:100%\" src=\"../../images/SegmentMin.png\" alt>\n</div>"
}
op {
  name: "SegmentProd"
  input_arg {
    name: "data"
    type_attr: "T"
  }
  input_arg {
    name: "segment_ids"
    description: "A 1-D tensor whose rank is equal to the rank of `data`\'s\nfirst dimension.  Values should be sorted and can be repeated."
    type_attr: "Tindices"
  }
  output_arg {
    name: "output"
    description: "Has same shape as data, except for dimension 0 which\nhas size `k`, the number of segments."
    type_attr: "T"
  }
  attr {
    name: "T"
    type: "type"
    allowed_values {
      list {
        type: DT_FLOAT
        type: DT_DOUBLE
        type: DT_INT32
        type: DT_INT64
        type: DT_UINT8
        type: DT_INT16
        type: DT_INT8
        type: DT_UINT16
        type: DT_HALF
      }
    }
  }
  attr {
    name: "Tindices"
    type: "type"
    allowed_values {
      list {
        type: DT_INT32
        type: DT_INT64
      }
    }
  }
  summary: "Computes the product along segments of a tensor."
  description: "Read [the section on\nSegmentation](../../api_docs/python/math_ops.md#segmentation) for an explanation\nof segments.\n\nComputes a tensor such that\n\\\\(output_i = \\prod_j data_j\\\\) where the product is over `j` such\nthat `segment_ids[j] == i`.\n\n<div style=\"width:70%; margin:auto; margin-bottom:10px; margin-top:20px;\">\n<img style=\"width:100%\" src=\"../../images/SegmentProd.png\" alt>\n</div>"
}
op {
  name: "SegmentSum"
  input_arg {
    name: "data"
    type_attr: "T"
  }
  input_arg {
    name: "segment_ids"
    description: "A 1-D tensor whose rank is equal to the rank of `data`\'s\nfirst dimension.  Values should be sorted and can be repeated."
    type_attr: "Tindices"
  }
  output_arg {
    name: "output"
    description: "Has same shape as data, except for dimension 0 which\nhas size `k`, the number of segments."
    type_attr: "T"
  }
  attr {
    name: "T"
    type: "type"
    allowed_values {
      list {
        type: DT_FLOAT
        type: DT_DOUBLE
        type: DT_INT32
        type: DT_INT64
        type: DT_UINT8
        type: DT_INT16
        type: DT_INT8
        type: DT_UINT16
        type: DT_HALF
      }
    }
  }
  attr {
    name: "Tindices"
    type: "type"
    allowed_values {
      list {
        type: DT_INT32
        type: DT_INT64
      }
    }
  }
  summary: "Computes the sum along segments of a tensor."
  description: "Read [the section on Segmentation](../../api_docs/python/math_ops.md#segmentation)\nfor an explanation of segments.\n\nComputes a tensor such that\n\\\\(output_i = \\sum_j data_j\\\\) where sum is over `j` such\nthat `segment_ids[j] == i`.\n\n<div style=\"width:70%; margin:auto; margin-bottom:10px; margin-top:20px;\">\n<img style=\"width:100%\" src=\"../../images/SegmentSum.png\" alt>\n</div>"
}
op {
  name: "Select"
  input_arg {
    name: "condition"
    type: DT_BOOL
  }
  input_arg {
    name: "t"
    description: "= A `Tensor` which may have the same shape as `condition`.\nIf `condition` is rank 1, `t` may have higher rank,\nbut its first dimension must match the size of `condition`."
    type_attr: "T"
  }
  input_arg {
    name: "e"
    description: "= A `Tensor` with the same type and shape as `t`."
    type_attr: "T"
  }
  output_arg {
    name: "out"
    description: "= A `Tensor` with the same type and shape as `t` and `e`."
    type_attr: "T"
  }
  attr {
    name: "T"
    type: "type"
  }
  summary: "Selects elements from `t` or `e`, depending on `condition`."
  description: "The `t`, and `e` tensors must all have the same shape,\nand the output will also have that shape.  The `condition` tensor\nmust be a scalar if `t` and `e` are scalars.  If `t` and `e` are vectors\nor higher rank, then `condition` must be either a vector with size\nmatching the first dimension of `t`, or must have the same shape as `t`.\n\nThe `condition` tensor acts as a mask that chooses, based on the value at each\nelement, whether the corresponding element / row in the output should be\ntaken from `t` (if true) or `e` (if false).\n\nIf `condition` is a vector and `t` and `e` are higher rank matrices, then\nit chooses which row (outer dimension) to copy from `t` and `e`.\nIf `condition` has the same shape as `t` and `e`, then it chooses which\nelement to copy from `t` and `e`.\n\nFor example:\n\n```prettyprint\n# \'condition\' tensor is [[True,  False]\n#                        [False, True]]\n# \'t\' is [[1, 2],\n#         [3, 4]]\n# \'e\' is [[5, 6],\n#         [7, 8]]\nselect(condition, t, e) ==> [[1, 6],\n                             [7, 4]]\n\n\n# \'condition\' tensor is [True, False]\n# \'t\' is [[1, 2],\n#         [3, 4]]\n# \'e\' is [[5, 6],\n#         [7, 8]]\nselect(condition, t, e) ==> [[1, 2],\n                             [7, 8]]\n\n```"
}
op {
  name: "SelfAdjointEig"
  input_arg {
    name: "input"
    description: "Shape is `[M, M]`."
    type_attr: "T"
  }
  output_arg {
    name: "output"
    description: "Shape is `[M+1, M]`."
    type_attr: "T"
  }
  attr {
    name: "T"
    type: "type"
    allowed_values {
      list {
        type: DT_DOUBLE
        type: DT_FLOAT
      }
    }
  }
  summary: "Calculates the Eigen Decomposition of a square Self-Adjoint matrix."
  description: "Only the lower-triangular part of the input will be used in this case. The\nupper-triangular part will not be read.\n\nThe result is a M+1 x M matrix whose first row is the eigenvalues, and\nsubsequent rows are eigenvectors."
}
op {
  name: "SerializeManySparse"
  input_arg {
    name: "sparse_indices"
    description: "2-D.  The `indices` of the minibatch `SparseTensor`."
    type: DT_INT64
  }
  input_arg {
    name: "sparse_values"
    description: "1-D.  The `values` of the minibatch `SparseTensor`."
    type_attr: "T"
  }
  input_arg {
    name: "sparse_shape"
    description: "1-D.  The `shape` of the minibatch `SparseTensor`."
    type: DT_INT64
  }
  output_arg {
    name: "serialized_sparse"
    type: DT_STRING
  }
  attr {
    name: "T"
    type: "type"
  }
  summary: "Serialize an `N`-minibatch `SparseTensor` into an `[N, 3]` string `Tensor`."
  description: "The `SparseTensor` must have rank `R` greater than 1, and the first dimension\nis treated as the minibatch dimension.  Elements of the `SparseTensor`\nmust be sorted in increasing order of this first dimension.  The serialized\n`SparseTensor` objects going into each row of `serialized_sparse` will have\nrank `R-1`.\n\nThe minibatch size `N` is extracted from `sparse_shape[0]`."
}
op {
  name: "SerializeSparse"
  input_arg {
    name: "sparse_indices"
    description: "2-D.  The `indices` of the `SparseTensor`."
    type: DT_INT64
  }
  input_arg {
    name: "sparse_values"
    description: "1-D.  The `values` of the `SparseTensor`."
    type_attr: "T"
  }
  input_arg {
    name: "sparse_shape"
    description: "1-D.  The `shape` of the `SparseTensor`."
    type: DT_INT64
  }
  output_arg {
    name: "serialized_sparse"
    type: DT_STRING
  }
  attr {
    name: "T"
    type: "type"
  }
  summary: "Serialize a `SparseTensor` into a string 3-vector (1-D `Tensor`) object."
}
op {
  name: "Shape"
  input_arg {
    name: "input"
    type_attr: "T"
  }
  output_arg {
    name: "output"
    type: DT_INT32
  }
  attr {
    name: "T"
    type: "type"
  }
  summary: "Returns the shape of a tensor."
  description: "This operation returns a 1-D integer tensor representing the shape of `input`.\n\nFor example:\n\n```prettyprint\n# \'t\' is [[[1, 1, 1], [2, 2, 2]], [[3, 3, 3], [4, 4, 4]]]\nshape(t) ==> [2, 2, 3]\n```"
}
op {
  name: "ShapeN"
  input_arg {
    name: "input"
    type_attr: "T"
    number_attr: "N"
  }
  output_arg {
    name: "output"
    type: DT_INT32
    number_attr: "N"
  }
  attr {
    name: "N"
    type: "int"
    has_minimum: true
    minimum: 1
  }
  attr {
    name: "T"
    type: "type"
  }
  summary: "Returns shape of tensors."
  description: "This operation returns N 1-D integer tensors representing shape of `input[i]s`."
}
op {
  name: "ShardedFilename"
  input_arg {
    name: "basename"
    type: DT_STRING
  }
  input_arg {
    name: "shard"
    type: DT_INT32
  }
  input_arg {
    name: "num_shards"
    type: DT_INT32
  }
  output_arg {
    name: "filename"
    type: DT_STRING
  }
  summary: "Generate a sharded filename. The filename is printf formatted as"
  description: "   %s-%05d-of-%05d, basename, shard, num_shards."
}
op {
  name: "ShardedFilespec"
  input_arg {
    name: "basename"
    type: DT_STRING
  }
  input_arg {
    name: "num_shards"
    type: DT_INT32
  }
  output_arg {
    name: "filename"
    type: DT_STRING
  }
  summary: "Generate a glob pattern matching all sharded file names."
}
op {
  name: "Sigmoid"
  input_arg {
    name: "x"
    type_attr: "T"
  }
  output_arg {
    name: "y"
    type_attr: "T"
  }
  attr {
    name: "T"
    type: "type"
    allowed_values {
      list {
        type: DT_FLOAT
        type: DT_DOUBLE
        type: DT_INT32
        type: DT_COMPLEX64
        type: DT_INT64
      }
    }
  }
  summary: "Computes sigmoid of `x` element-wise."
  description: "Specifically, `y = 1 / (1 + exp(-x))`."
}
op {
  name: "Sign"
  input_arg {
    name: "x"
    type_attr: "T"
  }
  output_arg {
    name: "y"
    type_attr: "T"
  }
  attr {
    name: "T"
    type: "type"
    allowed_values {
      list {
        type: DT_FLOAT
        type: DT_DOUBLE
        type: DT_INT32
        type: DT_INT64
        type: DT_COMPLEX64
      }
    }
  }
  summary: "Returns an element-wise indication of the sign of a number."
  description: "`y = sign(x) = -1` if `x < 0`; 0 if `x == 0`; 1 if `x > 0`.\n\nFor complex numbers, `y = sign(x) = x / |x|` if `x != 0`, otherwise `y = 0`."
}
op {
  name: "Sin"
  input_arg {
    name: "x"
    type_attr: "T"
  }
  output_arg {
    name: "y"
    type_attr: "T"
  }
  attr {
    name: "T"
    type: "type"
    allowed_values {
      list {
        type: DT_FLOAT
        type: DT_DOUBLE
        type: DT_INT32
        type: DT_COMPLEX64
        type: DT_INT64
      }
    }
  }
  summary: "Computes sin of x element-wise."
}
op {
  name: "Size"
  input_arg {
    name: "input"
    type_attr: "T"
  }
  output_arg {
    name: "output"
    type: DT_INT32
  }
  attr {
    name: "T"
    type: "type"
  }
  summary: "Returns the size of a tensor."
  description: "This operation returns an integer representing the number of elements in\n`input`.\n\nFor example:\n\n```prettyprint\n# \'t\' is [[[1, 1,, 1], [2, 2, 2]], [[3, 3, 3], [4, 4, 4]]]]\nsize(t) ==> 12\n```"
}
op {
  name: "Skipgram"
  output_arg {
    name: "vocab_word"
    description: "A vector of words in the corpus."
    type: DT_STRING
  }
  output_arg {
    name: "vocab_freq"
    description: "Frequencies of words. Sorted in the non-ascending order."
    type: DT_INT32
  }
  output_arg {
    name: "words_per_epoch"
    description: "Number of words per epoch in the data file."
    type: DT_INT64
  }
  output_arg {
    name: "current_epoch"
    description: "The current epoch number."
    type: DT_INT32
  }
  output_arg {
    name: "total_words_processed"
    description: "The total number of words processed so far."
    type: DT_INT64
  }
  output_arg {
    name: "examples"
    description: "A vector of word ids."
    type: DT_INT32
  }
  output_arg {
    name: "labels"
    description: "A vector of word ids."
    type: DT_INT32
  }
  attr {
    name: "filename"
    type: "string"
    description: "The corpus\'s text file name."
  }
  attr {
    name: "batch_size"
    type: "int"
    description: "The size of produced batch."
  }
  attr {
    name: "window_size"
    type: "int"
    default_value {
      i: 5
    }
    description: "The number of words to predict to the left and right of the target."
  }
  attr {
    name: "min_count"
    type: "int"
    default_value {
      i: 5
    }
    description: "The minimum number of word occurrences for it to be included in the\nvocabulary."
  }
  attr {
    name: "subsample"
    type: "float"
    default_value {
      f: 0.001
    }
    description: "Threshold for word occurrence. Words that appear with higher\nfrequency will be randomly down-sampled. Set to 0 to disable."
  }
  summary: "Parses a text file and creates a batch of examples."
  is_stateful: true
}
op {
  name: "Slice"
  input_arg {
    name: "input"
    type_attr: "T"
  }
  input_arg {
    name: "begin"
    description: "begin[i] specifies the offset into the \'i\'th dimension of\n\'input\' to slice from."
    type_attr: "Index"
  }
  input_arg {
    name: "size"
    description: "size[i] specifies the number of elements of the \'i\'th dimension\nof \'input\' to slice. If size[i] is -1, all remaining elements in dimension\ni are included in the slice (i.e. this is equivalent to setting\nsize[i] = input.dim_size(i) - begin[i])."
    type_attr: "Index"
  }
  output_arg {
    name: "output"
    type_attr: "T"
  }
  attr {
    name: "T"
    type: "type"
  }
  attr {
    name: "Index"
    type: "type"
    allowed_values {
      list {
        type: DT_INT32
        type: DT_INT64
      }
    }
  }
  summary: "Return a slice from \'input\'."
  description: "The output tensor is a tensor with dimensions described by \'size\'\nwhose values are extracted from \'input\' starting at the offsets in\n\'begin\'.\n\n*Requirements*:\n  0 <= begin[i] <= begin[i] + size[i] <= Di  for i in [0, n)"
}
op {
  name: "Softmax"
  input_arg {
    name: "logits"
    description: "2-D with shape `[batch_size, num_classes]`."
    type_attr: "T"
  }
  output_arg {
    name: "softmax"
    description: "Same shape as `logits`."
    type_attr: "T"
  }
  attr {
    name: "T"
    type: "type"
    allowed_values {
      list {
        type: DT_FLOAT
        type: DT_DOUBLE
      }
    }
  }
  summary: "Computes softmax activations."
  description: "For each batch `i` and class `j` we have\n\n    softmax[i, j] = exp(logits[i, j]) / sum(exp(logits[i]))"
}
op {
  name: "SoftmaxCrossEntropyWithLogits"
  input_arg {
    name: "features"
    description: "batch_size x num_classes matrix"
    type_attr: "T"
  }
  input_arg {
    name: "labels"
    description: "batch_size x num_classes matrix\nThe caller must ensure that each batch of labels represents a valid\nprobability distribution."
    type_attr: "T"
  }
  output_arg {
    name: "loss"
    description: "Per example loss (batch_size vector)."
    type_attr: "T"
  }
  output_arg {
    name: "backprop"
    description: "backpropagated gradients (batch_size x num_classes matrix)."
    type_attr: "T"
  }
  attr {
    name: "T"
    type: "type"
    allowed_values {
      list {
        type: DT_FLOAT
        type: DT_DOUBLE
      }
    }
  }
  summary: "Computes softmax cross entropy cost and gradients to backpropagate."
  description: "Inputs are the logits, not probabilities."
}
op {
  name: "Softplus"
  input_arg {
    name: "features"
    type_attr: "T"
  }
  output_arg {
    name: "activations"
    type_attr: "T"
  }
  attr {
    name: "T"
    type: "type"
    allowed_values {
      list {
        type: DT_FLOAT
        type: DT_DOUBLE
        type: DT_INT32
        type: DT_INT64
        type: DT_UINT8
        type: DT_INT16
        type: DT_INT8
        type: DT_UINT16
        type: DT_HALF
      }
    }
  }
  summary: "Computes softplus: `log(exp(features) + 1)`."
}
op {
  name: "SoftplusGrad"
  input_arg {
    name: "gradients"
    description: "The backpropagated gradients to the corresponding softplus operation."
    type_attr: "T"
  }
  input_arg {
    name: "features"
    description: "The features passed as input to the corresponding softplus operation."
    type_attr: "T"
  }
  output_arg {
    name: "backprops"
    description: "The gradients: `gradients / (1 + exp(-features))`."
    type_attr: "T"
  }
  attr {
    name: "T"
    type: "type"
    allowed_values {
      list {
        type: DT_FLOAT
        type: DT_DOUBLE
        type: DT_INT32
        type: DT_INT64
        type: DT_UINT8
        type: DT_INT16
        type: DT_INT8
        type: DT_UINT16
        type: DT_HALF
      }
    }
  }
  summary: "Computes softplus gradients for a softplus operation."
}
op {
  name: "Softsign"
  input_arg {
    name: "features"
    type_attr: "T"
  }
  output_arg {
    name: "activations"
    type_attr: "T"
  }
  attr {
    name: "T"
    type: "type"
    allowed_values {
      list {
        type: DT_FLOAT
        type: DT_DOUBLE
        type: DT_INT32
        type: DT_INT64
        type: DT_UINT8
        type: DT_INT16
        type: DT_INT8
        type: DT_UINT16
        type: DT_HALF
      }
    }
  }
  summary: "Computes softsign: `features / (abs(features) + 1)`."
}
op {
  name: "SoftsignGrad"
  input_arg {
    name: "gradients"
    description: "The backpropagated gradients to the corresponding softsign operation."
    type_attr: "T"
  }
  input_arg {
    name: "features"
    description: "The features passed as input to the corresponding softsign operation."
    type_attr: "T"
  }
  output_arg {
    name: "backprops"
    description: "The gradients: `gradients / (1 + abs(-features)) ** 2`."
    type_attr: "T"
  }
  attr {
    name: "T"
    type: "type"
    allowed_values {
      list {
        type: DT_FLOAT
        type: DT_DOUBLE
        type: DT_INT32
        type: DT_INT64
        type: DT_UINT8
        type: DT_INT16
        type: DT_INT8
        type: DT_UINT16
        type: DT_HALF
      }
    }
  }
  summary: "Computes softsign gradients for a softsign operation."
}
op {
  name: "SpaceToDepth"
  input_arg {
    name: "input"
    type_attr: "T"
  }
  output_arg {
    name: "output"
    type_attr: "T"
  }
  attr {
    name: "T"
    type: "type"
  }
  attr {
    name: "block_size"
    type: "int"
    description: "The size of the spatial block."
  }
  summary: "SpaceToDepth for tensors of type T."
  description: "Rearranges blocks of spatial data, into depth. More specifically,\nthis op outputs a copy of the input tensor where values from the `height`\nand `width` dimensions are moved to the `depth` dimension.\nThe attr `block_size` indicates the input block size and how the data is moved.\n\n  * Non-overlapping blocks of size `block_size x block size` are rearranged\n    into depth at each location.\n  * The depth of the output tensor is `input_depth * block_size * block_size`.\n  * The input tensor\'s height and width must be divisible by block_size.\n\nThat is, assuming the input is in the shape:\n`[batch, height, width, depth]`,\nthe shape of the output will be:\n`[batch, height/block_size, width/block_size, depth*block_size*block_size]`\n\nThis operation requires that the input tensor be of rank 4, and that\n`block_size` be >=1 and a divisor of both the input `height` and `width`.\n\nThis operation is useful for resizing the activations between convolutions\n(but keeping all data), e.g. instead of pooling. It is also useful for training\npurely convolutional models.\n\nFor example, given this input of shape `[1, 2, 2, 1]`, and block_size of 2:\n\n```prettyprint\nx = [[[[1], [2]],\n      [[3], [4]]]]\n```\n\nThis operation will output a tensor of shape `[1, 1, 1, 4]`:\n\n```prettyprint\n[[[[1, 2, 3, 4]]]]\n```\n\nHere, the input has a batch of 1 and each batch element has shape `[2, 2, 1]`,\nthe corresponding output will have a single element (i.e. width and height are\nboth 1) and will have a depth of 4 channels (1 * block_size * block_size).\nThe output element shape is `[1, 1, 4]`.\n\nFor an input tensor with larger depth, here of shape `[1, 2, 2, 3]`, e.g.\n\n```prettyprint\nx = [[[[1, 2, 3], [4, 5, 6]],\n      [[7, 8, 9], [10, 11, 12]]]]\n```\n\nThis operation, for block_size of 2, will return the following tensor of shape\n`[1, 1, 1, 12]`\n\n```prettyprint\n[[[[1, 2, 3, 4, 5, 6, 7, 8, 9, 10, 11, 12]]]]\n```\n\nSimilarly, for the following input of shape `[1 4 4 1]`, and a block size of 2:\n\n```prettyprint\nx = [[ [1],   [2],  [5],  [6]],\n     [ [3],   [4],  [7],  [8]],\n     [ [9],  [10], [13],  [14]],\n     [ [11], [12], [15],  [16]]]\n```\n\nthe operator will return the following tensor of shape `[1 2 2 4]`:\n\n```prettyprint\nx = [[[[1, 2, 3, 4],\n       [5, 6, 7, 8]],\n      [[9, 10, 11, 12],\n       [13, 14, 15, 16]]]]\n```"
}
op {
<<<<<<< HEAD
  name: "SparseApplyAdadelta"
  input_arg {
    name: "var"
    type_attr: "T"
    is_ref: true
  }
  input_arg {
    name: "accum"
    type_attr: "T"
    is_ref: true
  }
  input_arg {
    name: "accum_update"
    type_attr: "T"
    is_ref: true
  }
  input_arg {
    name: "lr"
    type_attr: "T"
  }
  input_arg {
    name: "rho"
    type_attr: "T"
  }
  input_arg {
    name: "epsilon"
    type_attr: "T"
  }
  input_arg {
    name: "grad"
    type_attr: "T"
  }
  input_arg {
    name: "indices"
    type_attr: "Tindices"
  }
  output_arg {
    name: "out"
    type_attr: "T"
    is_ref: true
=======
  name: "SparseAdd"
  input_arg {
    name: "a_indices"
    description: "2-D.  The `indices` of the first `SparseTensor`, size `[nnz, 2]` Matrix."
    type: DT_INT64
  }
  input_arg {
    name: "a_values"
    description: "1-D.  The `values` of the first `SparseTensor`, size `[nnz]` Vector."
    type_attr: "T"
  }
  input_arg {
    name: "a_shape"
    description: "1-D.  The `shape` of the first `SparseTensor`, size `[2]` Vector."
    type: DT_INT64
  }
  input_arg {
    name: "b_indices"
    description: "2-D.  The `indices` of the second `SparseTensor`, size `[nnz, 2]` Matrix."
    type: DT_INT64
  }
  input_arg {
    name: "b_values"
    description: "1-D.  The `values` of the second `SparseTensor`, size `[nnz]` Vector."
    type_attr: "T"
  }
  input_arg {
    name: "b_shape"
    description: "1-D.  The `shape` of the second `SparseTensor`, size `[2]` Vector."
    type: DT_INT64
  }
  input_arg {
    name: "thresh"
    description: "0-D.  The magnitude threshold that determines if an output value/index\npair takes space."
    type_attr: "Treal"
  }
  output_arg {
    name: "sum_indices"
    type: DT_INT64
  }
  output_arg {
    name: "sum_values"
    type_attr: "T"
  }
  output_arg {
    name: "sum_shape"
    type: DT_INT64
>>>>>>> 884763c0
  }
  attr {
    name: "T"
    type: "type"
    allowed_values {
      list {
        type: DT_FLOAT
        type: DT_DOUBLE
        type: DT_INT64
        type: DT_INT32
        type: DT_UINT8
        type: DT_UINT16
        type: DT_INT16
        type: DT_INT8
        type: DT_COMPLEX64
        type: DT_COMPLEX128
        type: DT_QINT8
        type: DT_QUINT8
        type: DT_QINT32
<<<<<<< HEAD
=======
        type: DT_HALF
>>>>>>> 884763c0
      }
    }
  }
  attr {
<<<<<<< HEAD
    name: "Tindices"
    type: "type"
    allowed_values {
      list {
        type: DT_INT32
        type: DT_INT64
      }
    }
  }
  attr {
    name: "use_locking"
    type: "bool"
    default_value {
      b: false
    }
  }
  summary: "var: Should be from a Variable()."
=======
    name: "Treal"
    type: "type"
    allowed_values {
      list {
        type: DT_FLOAT
        type: DT_DOUBLE
        type: DT_INT32
        type: DT_INT64
        type: DT_UINT8
        type: DT_INT16
        type: DT_INT8
        type: DT_UINT16
        type: DT_HALF
      }
    }
  }
  summary: "Adds two `SparseTensor` objects to produce another `SparseTensor`."
  description: "The input `SparseTensor` objects\' indices are assumed ordered in standard\nlexicographic order.  If this is not the case, before this step run\n`SparseReorder` to restore index ordering.\n\nBy default, if two values sum to zero at some index, the output `SparseTensor`\nwould still include that particular location in its index, storing a zero in the\ncorresponding value slot.  To override this, callers can specify `thresh`,\nindicating that if the sum has a magnitude strictly smaller than `thresh`, its\ncorresponding value and index would then not be included.  In particular,\n`thresh == 0` (default) means everything is kept and actual thresholding happens\nonly for a positive value.\n\nIn the following shapes, `nnz` is the count after taking `thresh` into account."
>>>>>>> 884763c0
}
op {
  name: "SparseApplyAdagrad"
  input_arg {
    name: "var"
    description: "Should be from a Variable()."
    type_attr: "T"
    is_ref: true
  }
  input_arg {
    name: "accum"
    description: "Should be from a Variable()."
    type_attr: "T"
    is_ref: true
  }
  input_arg {
    name: "lr"
    description: "Learning rate. Must be a scalar."
    type_attr: "T"
  }
  input_arg {
    name: "grad"
    description: "The gradient."
    type_attr: "T"
  }
  input_arg {
    name: "indices"
    description: "A vector of indices into the first dimension of var and accum."
    type_attr: "Tindices"
  }
  output_arg {
    name: "out"
    description: "Same as \"var\"."
    type_attr: "T"
    is_ref: true
  }
  attr {
    name: "T"
    type: "type"
    allowed_values {
      list {
        type: DT_FLOAT
        type: DT_DOUBLE
        type: DT_INT64
        type: DT_INT32
        type: DT_UINT8
        type: DT_UINT16
        type: DT_INT16
        type: DT_INT8
        type: DT_COMPLEX64
        type: DT_COMPLEX128
        type: DT_QINT8
        type: DT_QUINT8
        type: DT_QINT32
        type: DT_HALF
      }
    }
  }
  attr {
    name: "Tindices"
    type: "type"
    allowed_values {
      list {
        type: DT_INT32
        type: DT_INT64
      }
    }
  }
  attr {
    name: "use_locking"
    type: "bool"
    default_value {
      b: false
    }
    description: "If True, updating of the var and accum tensors will be protected by\na lock; otherwise the behavior is undefined, but may exhibit less contention."
  }
  summary: "Update relevant entries in \'*var\' and \'*accum\' according to the adagrad scheme."
  description: "That is for rows we have grad for, we update var and accum as follows:\naccum += grad * grad\nvar -= lr * grad * (1 / sqrt(accum))"
}
op {
  name: "SparseApplyFtrl"
  input_arg {
    name: "var"
    description: "Should be from a Variable()."
    type_attr: "T"
    is_ref: true
  }
  input_arg {
    name: "accum"
    description: "Should be from a Variable()."
    type_attr: "T"
    is_ref: true
  }
  input_arg {
    name: "linear"
    description: "Should be from a Variable()."
    type_attr: "T"
    is_ref: true
  }
  input_arg {
    name: "grad"
    description: "The gradient."
    type_attr: "T"
  }
  input_arg {
    name: "indices"
    description: "A vector of indices into the first dimension of var and accum."
    type_attr: "Tindices"
  }
  input_arg {
    name: "lr"
    description: "Scaling factor. Must be a scalar."
    type_attr: "T"
  }
  input_arg {
    name: "l1"
    description: "Scaling factor. Must be a scalar."
    type_attr: "T"
  }
  input_arg {
    name: "l2"
    description: "Scaling factor. Must be a scalar."
    type_attr: "T"
  }
  input_arg {
    name: "lr_power"
    description: "Scaling factor. Must be a scalar."
    type_attr: "T"
  }
  output_arg {
    name: "out"
    description: "Same as \"var\"."
    type_attr: "T"
    is_ref: true
  }
  attr {
    name: "T"
    type: "type"
    allowed_values {
      list {
        type: DT_FLOAT
        type: DT_DOUBLE
        type: DT_INT64
        type: DT_INT32
        type: DT_UINT8
        type: DT_UINT16
        type: DT_INT16
        type: DT_INT8
        type: DT_COMPLEX64
        type: DT_COMPLEX128
        type: DT_QINT8
        type: DT_QUINT8
        type: DT_QINT32
        type: DT_HALF
      }
    }
  }
  attr {
    name: "Tindices"
    type: "type"
    allowed_values {
      list {
        type: DT_INT32
        type: DT_INT64
      }
    }
  }
  attr {
    name: "use_locking"
    type: "bool"
    default_value {
      b: false
    }
    description: "If True, updating of the var and accum tensors will be protected by\na lock; otherwise the behavior is undefined, but may exhibit less contention."
  }
  summary: "Update relevant entries in \'*var\' according to the Ftrl-proximal scheme."
  description: "That is for rows we have grad for, we update var, accum and linear as follows:\naccum_new = accum + grad * grad\nlinear += grad + (accum_new^(-lr_power) - accum^(-lr_power)) / lr * var\nquadratic = 1.0 / (accum_new^(lr_power) * lr) + 2 * l2\nvar = (sign(linear) * l1 - linear) / quadratic if |linear| > l1 else 0.0\naccum = accum_new"
}
op {
  name: "SparseApplyMomentum"
  input_arg {
    name: "var"
    description: "Should be from a Variable()."
    type_attr: "T"
    is_ref: true
  }
  input_arg {
    name: "accum"
    description: "Should be from a Variable()."
    type_attr: "T"
    is_ref: true
  }
  input_arg {
    name: "lr"
    description: "Learning rate. Must be a scalar."
    type_attr: "T"
  }
  input_arg {
    name: "grad"
    description: "The gradient."
    type_attr: "T"
  }
  input_arg {
    name: "indices"
    description: "A vector of indices into the first dimension of var and accum."
    type_attr: "Tindices"
  }
  input_arg {
    name: "momentum"
    description: "Momentum. Must be a scalar."
    type_attr: "T"
  }
  output_arg {
    name: "out"
    description: "Same as \"var\"."
    type_attr: "T"
    is_ref: true
  }
  attr {
    name: "T"
    type: "type"
    allowed_values {
      list {
        type: DT_FLOAT
        type: DT_DOUBLE
        type: DT_INT64
        type: DT_INT32
        type: DT_UINT8
        type: DT_UINT16
        type: DT_INT16
        type: DT_INT8
        type: DT_COMPLEX64
        type: DT_COMPLEX128
        type: DT_QINT8
        type: DT_QUINT8
        type: DT_QINT32
        type: DT_HALF
      }
    }
  }
  attr {
    name: "Tindices"
    type: "type"
    allowed_values {
      list {
        type: DT_INT32
        type: DT_INT64
      }
    }
  }
  attr {
    name: "use_locking"
    type: "bool"
    default_value {
      b: false
    }
    description: "If True, updating of the var and accum tensors will be protected by\na lock; otherwise the behavior is undefined, but may exhibit less contention."
  }
  summary: "Update relevant entries in \'*var\' and \'*accum\' according to the momentum scheme."
  description: "That is for rows we have grad for, we update var and accum as follows:\n\naccum = accum * momentum + grad\nvar -= lr * accum"
}
op {
  name: "SparseConcat"
  input_arg {
    name: "indices"
    description: "2-D.  Indices of each input `SparseTensor`."
    type: DT_INT64
    number_attr: "N"
  }
  input_arg {
    name: "values"
    description: "1-D.  Non-empty values of each `SparseTensor`."
    type_attr: "T"
    number_attr: "N"
  }
  input_arg {
    name: "shapes"
    description: "1-D.  Shapes of each `SparseTensor`."
    type: DT_INT64
    number_attr: "N"
  }
  output_arg {
    name: "output_indices"
    description: "2-D.  Indices of the concatenated `SparseTensor`."
    type: DT_INT64
  }
  output_arg {
    name: "output_values"
    description: "1-D.  Non-empty values of the concatenated `SparseTensor`."
    type_attr: "T"
  }
  output_arg {
    name: "output_shape"
    description: "1-D.  Shape of the concatenated `SparseTensor`."
    type: DT_INT64
  }
  attr {
    name: "concat_dim"
    type: "int"
    description: "Dimension to concatenate along."
    has_minimum: true
  }
  attr {
    name: "N"
    type: "int"
    has_minimum: true
    minimum: 2
  }
  attr {
    name: "T"
    type: "type"
  }
  summary: "Concatenates a list of `SparseTensor` along the specified dimension."
  description: "Concatenation is with respect to the dense versions of these sparse tensors.\nIt is assumed that each input is a `SparseTensor` whose elements are ordered\nalong increasing dimension number.\n\nAll inputs\' shapes must match, except for the concat dimension.  The\n`indices`, `values`, and `shapes` lists must have the same length.\n\nThe output shape is identical to the inputs\', except along the concat\ndimension, where it is the sum of the inputs\' sizes along that dimension.\n\nThe output elements will be resorted to preserve the sort order along\nincreasing dimension number.\n\nThis op runs in `O(M log M)` time, where `M` is the total number of non-empty\nvalues across all inputs. This is due to the need for an internal sort in\norder to concatenate efficiently across an arbitrary dimension.\n\nFor example, if `concat_dim = 1` and the inputs are\n\n    sp_inputs[0]: shape = [2, 3]\n    [0, 2]: \"a\"\n    [1, 0]: \"b\"\n    [1, 1]: \"c\"\n\n    sp_inputs[1]: shape = [2, 4]\n    [0, 1]: \"d\"\n    [0, 2]: \"e\"\n\nthen the output will be\n\n    shape = [2, 7]\n    [0, 2]: \"a\"\n    [0, 4]: \"d\"\n    [0, 5]: \"e\"\n    [1, 0]: \"b\"\n    [1, 1]: \"c\"\n\nGraphically this is equivalent to doing\n\n    [    a] concat [  d e  ] = [    a   d e  ]\n    [b c  ]        [       ]   [b c          ]"
}
op {
  name: "SparseMatMul"
  input_arg {
    name: "a"
    type: DT_FLOAT
  }
  input_arg {
    name: "b"
    type: DT_FLOAT
  }
  output_arg {
    name: "product"
    type: DT_FLOAT
  }
  attr {
    name: "transpose_a"
    type: "bool"
    default_value {
      b: false
    }
  }
  attr {
    name: "transpose_b"
    type: "bool"
    default_value {
      b: false
    }
  }
  attr {
    name: "a_is_sparse"
    type: "bool"
    default_value {
      b: false
    }
  }
  attr {
    name: "b_is_sparse"
    type: "bool"
    default_value {
      b: false
    }
  }
  summary: "Multiply matrix \"a\" by matrix \"b\"."
  description: "The inputs must be two-dimensional matrices and the inner dimension of \"a\" must\nmatch the outer dimension of \"b\". This op is optimized for the case where at\nleast one of \"a\" or \"b\" is sparse. The breakeven for using this versus a dense\nmatrix multiply on one platform was 30% zero values in the sparse matrix."
}
op {
  name: "SparseReorder"
  input_arg {
    name: "input_indices"
    description: "2-D.  `N x R` matrix with the indices of non-empty values in a\nSparseTensor, possibly not in canonical ordering."
    type: DT_INT64
  }
  input_arg {
    name: "input_values"
    description: "1-D.  `N` non-empty values corresponding to `input_indices`."
    type_attr: "T"
  }
  input_arg {
    name: "input_shape"
    description: "1-D.  Shape of the input SparseTensor."
    type: DT_INT64
  }
  output_arg {
    name: "output_indices"
    description: "2-D.  `N x R` matrix with the same indices as input_indices, but\nin canonical row-major ordering."
    type: DT_INT64
  }
  output_arg {
    name: "output_values"
    description: "1-D.  `N` non-empty values corresponding to `output_indices`."
    type_attr: "T"
  }
  attr {
    name: "T"
    type: "type"
  }
  summary: "Reorders a SparseTensor into the canonical, row-major ordering."
  description: "Note that by convention, all sparse ops preserve the canonical ordering along\nincreasing dimension number. The only time ordering can be violated is during\nmanual manipulation of the indices and values vectors to add entries.\n\nReordering does not affect the shape of the SparseTensor.\n\nIf the tensor has rank `R` and `N` non-empty values, `input_indices` has\nshape `[N, R]`, input_values has length `N`, and input_shape has length `R`."
}
op {
  name: "SparseSegmentMean"
  input_arg {
    name: "data"
    type_attr: "T"
  }
  input_arg {
    name: "indices"
    description: "A 1-D tensor. Has same rank as `segment_ids`."
    type: DT_INT32
  }
  input_arg {
    name: "segment_ids"
    description: "A 1-D tensor. Values should be sorted and can be repeated."
    type: DT_INT32
  }
  output_arg {
    name: "output"
    description: "Has same shape as data, except for dimension 0 which\nhas size `k`, the number of segments."
    type_attr: "T"
  }
  attr {
    name: "T"
    type: "type"
    allowed_values {
      list {
        type: DT_FLOAT
        type: DT_DOUBLE
      }
    }
  }
  summary: "Computes the mean along sparse segments of a tensor."
  description: "Read [the section on\nSegmentation](../../api_docs/python/math_ops.md#segmentation) for an explanation\nof segments.\n\nLike `SegmentMean`, but `segment_ids` can have rank less than `data`\'s first\ndimension, selecting a subset of dimension 0, specified by `indices`."
}
op {
  name: "SparseSegmentMeanGrad"
  input_arg {
    name: "grad"
    description: "gradient propagated to the SparseSegmentMean op."
    type_attr: "T"
  }
  input_arg {
    name: "indices"
    description: "indices passed to the corresponding SparseSegmentMean op."
    type: DT_INT32
  }
  input_arg {
    name: "segment_ids"
    description: "segment_ids passed to the corresponding SparseSegmentMean op."
    type: DT_INT32
  }
  input_arg {
    name: "output_dim0"
    description: "dimension 0 of \"data\" passed to SparseSegmentMean op."
    type: DT_INT32
  }
  output_arg {
    name: "output"
    type_attr: "T"
  }
  attr {
    name: "T"
    type: "type"
    allowed_values {
      list {
        type: DT_FLOAT
        type: DT_DOUBLE
      }
    }
  }
  summary: "Computes gradients for SparseSegmentMean."
  description: "Returns tensor \"output\" with same shape as grad, except for dimension 0 whose\nvalue is output_dim0."
}
op {
  name: "SparseSegmentSqrtN"
  input_arg {
    name: "data"
    type_attr: "T"
  }
  input_arg {
    name: "indices"
    description: "A 1-D tensor. Has same rank as `segment_ids`."
    type: DT_INT32
  }
  input_arg {
    name: "segment_ids"
    description: "A 1-D tensor. Values should be sorted and can be repeated."
    type: DT_INT32
  }
  output_arg {
    name: "output"
    description: "Has same shape as data, except for dimension 0 which\nhas size `k`, the number of segments."
    type_attr: "T"
  }
  attr {
    name: "T"
    type: "type"
    allowed_values {
      list {
        type: DT_FLOAT
        type: DT_DOUBLE
      }
    }
  }
  summary: "Computes the sum along sparse segments of a tensor divided by the sqrt of N."
  description: "N is the size of the segment being reduced.\n\nRead [the section on\nSegmentation](../../api_docs/python/math_ops.md#segmentation) for an explanation\nof segments."
}
op {
  name: "SparseSegmentSqrtNGrad"
  input_arg {
    name: "grad"
    description: "gradient propagated to the SparseSegmentSqrtN op."
    type_attr: "T"
  }
  input_arg {
    name: "indices"
    description: "indices passed to the corresponding SparseSegmentSqrtN op."
    type: DT_INT32
  }
  input_arg {
    name: "segment_ids"
    description: "segment_ids passed to the corresponding SparseSegmentSqrtN op."
    type: DT_INT32
  }
  input_arg {
    name: "output_dim0"
    description: "dimension 0 of \"data\" passed to SparseSegmentSqrtN op."
    type: DT_INT32
  }
  output_arg {
    name: "output"
    type_attr: "T"
  }
  attr {
    name: "T"
    type: "type"
    allowed_values {
      list {
        type: DT_FLOAT
        type: DT_DOUBLE
      }
    }
  }
  summary: "Computes gradients for SparseSegmentSqrtN."
  description: "Returns tensor \"output\" with same shape as grad, except for dimension 0 whose\nvalue is output_dim0."
}
op {
  name: "SparseSegmentSum"
  input_arg {
    name: "data"
    type_attr: "T"
  }
  input_arg {
    name: "indices"
    description: "A 1-D tensor. Has same rank as `segment_ids`."
    type: DT_INT32
  }
  input_arg {
    name: "segment_ids"
    description: "A 1-D tensor. Values should be sorted and can be repeated."
    type: DT_INT32
  }
  output_arg {
    name: "output"
    description: "Has same shape as data, except for dimension 0 which\nhas size `k`, the number of segments."
    type_attr: "T"
  }
  attr {
    name: "T"
    type: "type"
    allowed_values {
      list {
        type: DT_FLOAT
        type: DT_DOUBLE
        type: DT_INT32
        type: DT_INT64
        type: DT_UINT8
        type: DT_INT16
        type: DT_INT8
        type: DT_UINT16
        type: DT_HALF
      }
    }
  }
  summary: "Computes the sum along sparse segments of a tensor."
  description: "Read [the section on\nSegmentation](../../api_docs/python/math_ops.md#segmentation) for an explanation\nof segments.\n\nLike `SegmentSum`, but `segment_ids` can have rank less than `data`\'s first\ndimension, selecting a subset of dimension 0, specified by `indices`.\n\nFor example:\n\n```prettyprint\nc = tf.constant([[1,2,3,4], [-1,-2,-3,-4], [5,6,7,8]])\n\n# Select two rows, one segment.\ntf.sparse_segment_sum(c, tf.constant([0, 1]), tf.constant([0, 0]))\n  ==> [[0 0 0 0]]\n\n# Select two rows, two segment.\ntf.sparse_segment_sum(c, tf.constant([0, 1]), tf.constant([0, 1]))\n  ==> [[ 1  2  3  4]\n       [-1 -2 -3 -4]]\n\n# Select all rows, two segments.\ntf.sparse_segment_sum(c, tf.constant([0, 1, 2]), tf.constant([0, 0, 1]))\n  ==> [[0 0 0 0]\n       [5 6 7 8]]\n\n# Which is equivalent to:\ntf.segment_sum(c, tf.constant([0, 0, 1]))\n```"
}
op {
  name: "SparseSoftmaxCrossEntropyWithLogits"
  input_arg {
    name: "features"
    description: "batch_size x num_classes matrix"
    type_attr: "T"
  }
  input_arg {
    name: "labels"
    description: "batch_size vector with values in [0, num_classes).\nThis is the label for the given minibatch entry."
    type_attr: "Tlabels"
  }
  output_arg {
    name: "loss"
    description: "Per example loss (batch_size vector)."
    type_attr: "T"
  }
  output_arg {
    name: "backprop"
    description: "backpropagated gradients (batch_size x num_classes matrix)."
    type_attr: "T"
  }
  attr {
    name: "T"
    type: "type"
    allowed_values {
      list {
        type: DT_FLOAT
        type: DT_DOUBLE
      }
    }
  }
  attr {
    name: "Tlabels"
    type: "type"
    default_value {
      type: DT_INT64
    }
    allowed_values {
      list {
        type: DT_INT32
        type: DT_INT64
      }
    }
  }
  summary: "Computes softmax cross entropy cost and gradients to backpropagate."
  description: "Unlike `SoftmaxCrossEntropyWithLogits`, this operation does not accept\na matrix of label probabilities, but rather a single label per row\nof features.  This label is considered to have probability 1.0 for the\ngiven row.\n\nInputs are the logits, not probabilities."
}
op {
  name: "SparseSplit"
  input_arg {
    name: "split_dim"
    description: "0-D.  The dimension along which to split.  Must be in the range\n`[0, rank(shape))`."
    type: DT_INT64
  }
  input_arg {
    name: "indices"
    description: "2-D tensor represents the indices of the sparse tensor."
    type: DT_INT64
  }
  input_arg {
    name: "values"
    description: "1-D tensor represents the values of the sparse tensor."
    type_attr: "T"
  }
  input_arg {
    name: "shape"
    description: "1-D. tensor represents the shape of the sparse tensor.\noutput indices: A list of 1-D tensors represents the indices of the output\nsparse tensors."
    type: DT_INT64
  }
  output_arg {
    name: "output_indices"
    type: DT_INT64
    number_attr: "num_split"
  }
  output_arg {
    name: "output_values"
    description: "A list of 1-D tensors represents the values of the output sparse\ntensors."
    type_attr: "T"
    number_attr: "num_split"
  }
  output_arg {
    name: "output_shape"
    description: "A list of 1-D tensors represents the shape of the output sparse\ntensors."
    type: DT_INT64
    number_attr: "num_split"
  }
  attr {
    name: "num_split"
    type: "int"
    description: "The number of ways to split."
    has_minimum: true
    minimum: 1
  }
  attr {
    name: "T"
    type: "type"
  }
  summary: "Split a `SparseTensor` into `num_split` tensors along one dimension."
  description: "If the `shape[split_dim]` is not an integer multiple of `num_split`. Slices\n`[0 : shape[split_dim] % num_split]` gets one extra dimension.\nFor example, if `split_dim = 1` and `num_split = 2` and the input is\n\n    input_tensor = shape = [2, 7]\n    [    a   d e  ]\n    [b c          ]\n\nGraphically the output tensors are:\n\n    output_tensor[0] = shape = [2, 4]\n    [    a  ]\n    [b c    ]\n\n    output_tensor[1] = shape = [2, 3]\n    [ d e  ]\n    [      ]"
}
op {
  name: "SparseTensorDenseMatMul"
  input_arg {
    name: "a_indices"
    description: "2-D.  The `indices` of the `SparseTensor`, size `[nnz, 2]` Matrix."
    type: DT_INT64
  }
  input_arg {
    name: "a_values"
    description: "1-D.  The `values` of the `SparseTensor`, size `[nnz]` Vector."
    type_attr: "T"
  }
  input_arg {
    name: "a_shape"
    description: "1-D.  The `shape` of the `SparseTensor`, size `[2]` Vector."
    type: DT_INT64
  }
  input_arg {
    name: "b"
    description: "2-D.  A dense Matrix."
    type_attr: "T"
  }
  output_arg {
    name: "product"
    type_attr: "T"
  }
  attr {
    name: "T"
    type: "type"
  }
  attr {
    name: "adjoint_a"
    type: "bool"
    default_value {
      b: false
    }
    description: "Use the adjoint of A in the matrix multiply.  If A is complex, this\nis transpose(conj(A)).  Otherwise it\'s transpose(A)."
  }
  attr {
    name: "adjoint_b"
    type: "bool"
    default_value {
      b: false
    }
    description: "Use the adjoint of B in the matrix multiply.  If B is complex, this\nis transpose(conj(B)).  Otherwise it\'s transpose(B)."
  }
  summary: "Multiply SparseTensor (of rank 2) \"A\" by dense matrix \"B\"."
  description: "No validity checking is performed on the indices of A.  However, the following\ninput format is recommended for optimal behavior:\n\nif adjoint_a == false:\n  A should be sorted in lexicographically increasing order.  Use SparseReorder\n  if you\'re not sure.\nif adjoint_a == true:\n  A should be sorted in order of increasing dimension 1 (i.e., \"column major\"\n  order instead of \"row major\" order)."
}
op {
  name: "SparseToDense"
  input_arg {
    name: "sparse_indices"
    description: "0-D, 1-D, or 2-D.  `sparse_indices[i]` contains the complete\nindex where `sparse_values[i]` will be placed."
    type_attr: "Tindices"
  }
  input_arg {
    name: "output_shape"
    description: "1-D.  Shape of the dense output tensor."
    type_attr: "Tindices"
  }
  input_arg {
    name: "sparse_values"
    description: "1-D.  Values corresponding to each row of `sparse_indices`,\nor a scalar value to be used for all sparse indices."
    type_attr: "T"
  }
  input_arg {
    name: "default_value"
    description: "Scalar value to set for indices not specified in\n`sparse_indices`."
    type_attr: "T"
  }
  output_arg {
    name: "dense"
    description: "Dense output tensor of shape `output_shape`."
    type_attr: "T"
  }
  attr {
    name: "validate_indices"
    type: "bool"
    default_value {
      b: true
    }
    description: "If true, indices are checked to make sure they are sorted in\nlexicographic order and that there are no repeats."
  }
  attr {
    name: "T"
    type: "type"
  }
  attr {
    name: "Tindices"
    type: "type"
    allowed_values {
      list {
        type: DT_INT32
        type: DT_INT64
      }
    }
  }
  summary: "Converts a sparse representation into a dense tensor."
  description: "Builds an array `dense` with shape `output_shape` such that\n\n```prettyprint\n# If sparse_indices is scalar\ndense[i] = (i == sparse_indices ? sparse_values : default_value)\n\n# If sparse_indices is a vector, then for each i\ndense[sparse_indices[i]] = sparse_values[i]\n\n# If sparse_indices is an n by d matrix, then for each i in [0, n)\ndense[sparse_indices[i][0], ..., sparse_indices[i][d-1]] = sparse_values[i]\n```\n\nAll other values in `dense` are set to `default_value`.  If `sparse_values` is a\nscalar, all sparse indices are set to this single value.\n\nIndices should be sorted in lexicographic order, and indices must not\ncontain any repeats. If `validate_indices` is true, these properties\nare checked during execution."
}
op {
  name: "Split"
  input_arg {
    name: "split_dim"
    description: "0-D.  The dimension along which to split.  Must be in the range\n`[0, rank(value))`."
    type: DT_INT32
  }
  input_arg {
    name: "value"
    description: "The tensor to split."
    type_attr: "T"
  }
  output_arg {
    name: "output"
    description: "They are identically shaped tensors, whose shape matches that of `value`\nexcept along `split_dim`, where their sizes are\n`values.shape[split_dim] / num_split`."
    type_attr: "T"
    number_attr: "num_split"
  }
  attr {
    name: "num_split"
    type: "int"
    description: "The number of ways to split.  Must evenly divide\n`value.shape[split_dim]`."
    has_minimum: true
    minimum: 1
  }
  attr {
    name: "T"
    type: "type"
  }
  summary: "Splits a tensor into `num_split` tensors along one dimension."
}
op {
  name: "Sqrt"
  input_arg {
    name: "x"
    type_attr: "T"
  }
  output_arg {
    name: "y"
    type_attr: "T"
  }
  attr {
    name: "T"
    type: "type"
    allowed_values {
      list {
        type: DT_FLOAT
        type: DT_DOUBLE
        type: DT_INT32
        type: DT_COMPLEX64
        type: DT_INT64
      }
    }
  }
  summary: "Computes square root of x element-wise."
  description: "I.e., \\\\(y = \\sqrt{x} = x^{1/2}\\\\)."
}
op {
  name: "Square"
  input_arg {
    name: "x"
    type_attr: "T"
  }
  output_arg {
    name: "y"
    type_attr: "T"
  }
  attr {
    name: "T"
    type: "type"
    allowed_values {
      list {
        type: DT_FLOAT
        type: DT_DOUBLE
        type: DT_INT32
        type: DT_COMPLEX64
        type: DT_INT64
      }
    }
  }
  summary: "Computes square of x element-wise."
  description: "I.e., \\\\(y = x * x = x^2\\\\)."
}
op {
  name: "SquaredDifference"
  input_arg {
    name: "x"
    type_attr: "T"
  }
  input_arg {
    name: "y"
    type_attr: "T"
  }
  output_arg {
    name: "z"
    type_attr: "T"
  }
  attr {
    name: "T"
    type: "type"
    allowed_values {
      list {
        type: DT_FLOAT
        type: DT_DOUBLE
        type: DT_INT32
        type: DT_COMPLEX64
        type: DT_INT64
      }
    }
  }
  summary: "Returns (x - y)(x - y) element-wise."
  is_commutative: true
}
op {
  name: "Squeeze"
  input_arg {
    name: "input"
    description: "The `input` to squeeze."
    type_attr: "T"
  }
  output_arg {
    name: "output"
    description: "Contains the same data as `input`, but has one or more dimensions of\nsize 1 removed."
    type_attr: "T"
  }
  attr {
    name: "T"
    type: "type"
  }
  attr {
    name: "squeeze_dims"
    type: "list(int)"
    default_value {
      list {
      }
    }
    description: "If specified, only squeezes the dimensions listed. The dimension\nindex starts at 0. It is an error to squeeze a dimension that is not 1."
    has_minimum: true
  }
  summary: "Removes dimensions of size 1 from the shape of a tensor."
  description: "Given a tensor `input`, this operation returns a tensor of the same type with\nall dimensions of size 1 removed. If you don\'t want to remove all size 1\ndimensions, you can remove specific size 1 dimensions by specifying\n`squeeze_dims`.\n\nFor example:\n\n```prettyprint\n# \'t\' is a tensor of shape [1, 2, 1, 3, 1, 1]\nshape(squeeze(t)) ==> [2, 3]\n```\n\nOr, to remove specific size 1 dimensions:\n\n```prettyprint\n# \'t\' is a tensor of shape [1, 2, 1, 3, 1, 1]\nshape(squeeze(t, [2, 4])) ==> [1, 2, 3, 1]\n```"
}
op {
  name: "Stack"
  output_arg {
    name: "handle"
    description: "The handle to the stack."
    type: DT_STRING
    is_ref: true
  }
  attr {
    name: "elem_type"
    type: "type"
    description: "The type of the elements on the stack."
  }
  attr {
    name: "stack_name"
    type: "string"
    default_value {
      s: ""
    }
    description: "Overrides the name used for the temporary stack resource. Default\nvalue is the name of the \'Stack\' op (which is guaranteed unique)."
  }
  summary: "A stack that produces elements in first-in last-out order."
  is_stateful: true
}
op {
  name: "StackClose"
  input_arg {
    name: "handle"
    description: "The handle to a stack."
    type: DT_STRING
    is_ref: true
  }
  summary: "Delete the stack from its resource container."
}
op {
  name: "StackPop"
  input_arg {
    name: "handle"
    description: "The handle to a stack."
    type: DT_STRING
    is_ref: true
  }
  output_arg {
    name: "elem"
    description: "The tensor that is popped from the top of the stack."
    type_attr: "elem_type"
  }
  attr {
    name: "elem_type"
    type: "type"
    description: "The type of the elem that is popped."
  }
  summary: "Pop the element at the top of the stack."
}
op {
  name: "StackPush"
  input_arg {
    name: "handle"
    description: "The handle to a stack."
    type: DT_STRING
    is_ref: true
  }
  input_arg {
    name: "elem"
    description: "The tensor to be pushed onto the stack."
    type_attr: "T"
  }
  output_arg {
    name: "output"
    description: "The same tensor as the input \'elem\'."
    type_attr: "T"
  }
  attr {
    name: "T"
    type: "type"
  }
  attr {
    name: "swap_memory"
    type: "bool"
    default_value {
      b: false
    }
    description: "Swap `elem` to CPU. Default to false."
  }
  summary: "Push an element onto the stack."
}
op {
  name: "StopGradient"
  input_arg {
    name: "input"
    type_attr: "T"
  }
  output_arg {
    name: "output"
    type_attr: "T"
  }
  attr {
    name: "T"
    type: "type"
  }
  summary: "Stops gradient computation."
  description: "When executed in a graph, this op outputs its input tensor as-is.\n\nWhen building ops to compute gradients, this op prevents the contribution of\nits inputs to be taken into account.  Normally, the gradient generator adds ops\nto a graph to compute the derivatives of a specified \'loss\' by recursively\nfinding out inputs that contributed to its computation.  If you insert this op\nin the graph it inputs are masked from the gradient generator.  They are not\ntaken into account for computing gradients.\n\nThis is useful any time you want to compute a value with TensorFlow but need\nto pretend that the value was a constant. Some examples include:\n\n*  The *EM* algorithm where the *M-step* should not involve backpropagation\n   through the output of the *E-step*.\n*  Contrastive divergence training of Boltzmann machines where, when\n   differentiating the energy function, the training must not backpropagate\n   through the graph that generated the samples from the model.\n*  Adversarial training, where no backprop should happen through the adversarial\n   example generation process."
}
op {
  name: "StringToHashBucket"
  input_arg {
    name: "string_tensor"
    type: DT_STRING
  }
  output_arg {
    name: "output"
    description: "A Tensor of the same shape as the input `string_tensor`."
    type: DT_INT64
  }
  attr {
    name: "num_buckets"
    type: "int"
    description: "The number of buckets."
    has_minimum: true
    minimum: 1
  }
  summary: "Converts each string in the input Tensor to its hash mod by a number of buckets."
  description: "The hash function is deterministic on the content of the string within the\nprocess.\n\nNote that the hash function may change from time to time."
}
op {
  name: "StringToNumber"
  input_arg {
    name: "string_tensor"
    type: DT_STRING
  }
  output_arg {
    name: "output"
    description: "A Tensor of the same shape as the input `string_tensor`."
    type_attr: "out_type"
  }
  attr {
    name: "out_type"
    type: "type"
    default_value {
      type: DT_FLOAT
    }
    description: "The numeric type to interpret each string in string_tensor as."
    allowed_values {
      list {
        type: DT_FLOAT
        type: DT_INT32
      }
    }
  }
  summary: "Converts each string in the input Tensor to the specified numeric type."
  description: "(Note that int32 overflow results in an error while float overflow\nresults in a rounded value.)"
}
op {
  name: "Sub"
  input_arg {
    name: "x"
    type_attr: "T"
  }
  input_arg {
    name: "y"
    type_attr: "T"
  }
  output_arg {
    name: "z"
    type_attr: "T"
  }
  attr {
    name: "T"
    type: "type"
    allowed_values {
      list {
        type: DT_FLOAT
        type: DT_DOUBLE
        type: DT_INT32
        type: DT_COMPLEX64
        type: DT_INT64
      }
    }
  }
  summary: "Returns x - y element-wise."
}
op {
  name: "Sum"
  input_arg {
    name: "input"
    description: "The tensor to reduce."
    type_attr: "T"
  }
  input_arg {
    name: "reduction_indices"
    description: "The dimensions to reduce."
    type: DT_INT32
  }
  output_arg {
    name: "output"
    description: "The reduced tensor."
    type_attr: "T"
  }
  attr {
    name: "keep_dims"
    type: "bool"
    default_value {
      b: false
    }
    description: "If true, retain reduced dimensions with length 1."
  }
  attr {
    name: "T"
    type: "type"
    allowed_values {
      list {
        type: DT_FLOAT
        type: DT_DOUBLE
        type: DT_INT64
        type: DT_INT32
        type: DT_UINT8
        type: DT_UINT16
        type: DT_INT16
        type: DT_INT8
        type: DT_COMPLEX64
        type: DT_COMPLEX128
        type: DT_QINT8
        type: DT_QUINT8
        type: DT_QINT32
        type: DT_HALF
      }
    }
  }
  summary: "Computes the sum of elements across dimensions of a tensor."
  description: "Reduces `input` along the dimensions given in `reduction_indices`. Unless\n`keep_dims` is true, the rank of the tensor is reduced by 1 for each entry in\n`reduction_indices`. If `keep_dims` is true, the reduced dimensions are\nretained with length 1."
}
op {
  name: "Switch"
  input_arg {
    name: "data"
    description: "The tensor to be forwarded to the appropriate output."
    type_attr: "T"
  }
  input_arg {
    name: "pred"
    description: "A scalar that specifies which output port will receive data."
    type: DT_BOOL
  }
  output_arg {
    name: "output_false"
    description: "If `pred` is false, data will be forwarded to this output."
    type_attr: "T"
  }
  output_arg {
    name: "output_true"
    description: "If `pred` is true, data will be forwarded to this output."
    type_attr: "T"
  }
  attr {
    name: "T"
    type: "type"
  }
  summary: "Forwards `data` to the output port determined by `pred`."
  description: "If `pred` is true, the `data` input is forwarded to `output_true`. Otherwise,\nthe data goes to `output_false`.\n\nSee also `RefSwitch` and `Merge`."
}
op {
  name: "SymbolicGradient"
  input_arg {
    name: "input"
    description: "a list of input tensors of size N + M;"
    type_list_attr: "Tin"
  }
  output_arg {
    name: "output"
    description: "a list of output tensors of size N;"
    type_list_attr: "Tout"
  }
  attr {
    name: "Tin"
    type: "list(type)"
    description: "the type list for the input list."
    has_minimum: true
    minimum: 1
  }
  attr {
    name: "Tout"
    type: "list(type)"
    description: "the type list for the input list."
    has_minimum: true
    minimum: 1
  }
  attr {
    name: "f"
    type: "func"
    description: "The function we want to compute the gradient for.\n\nThe function \'f\' must be a numerical function which takes N inputs and\nproduces M outputs. Its gradient function \'g\', which is computed by\nthis SymbolicGradient op is a function taking N + M inputs and\nproduces N outputs.\n\nI.e. if we have\n   (y1, y2, ..., y_M) = f(x1, x2, ..., x_N),\nthen, g is\n   (dL/dx1, dL/dx2, ..., dL/dx_N) = g(x1, x2, ..., x_N,\n                                     dL/dy1, dL/dy2, ..., dL/dy_M),\n\nwhere L is a scalar-value function of (x1, x2, ..., xN) (e.g., the\nloss function). dL/dx_i is the partial derivative of L with respect\nto x_i.\n\n(Needs some math expert to say the comment above better.)"
  }
  summary: "Computes the gradient function for function f via backpropagation."
}
op {
  name: "TFRecordReader"
  output_arg {
    name: "reader_handle"
    description: "The handle to reference the Reader."
    type: DT_STRING
    is_ref: true
  }
  attr {
    name: "container"
    type: "string"
    default_value {
      s: ""
    }
    description: "If non-empty, this reader is placed in the given container.\nOtherwise, a default container is used."
  }
  attr {
    name: "shared_name"
    type: "string"
    default_value {
      s: ""
    }
    description: "If non-empty, this reader is named in the given bucket\nwith this shared_name. Otherwise, the node name is used instead."
  }
  summary: "A Reader that outputs the records from a TensorFlow Records file."
  is_stateful: true
}
op {
  name: "Tanh"
  input_arg {
    name: "x"
    type_attr: "T"
  }
  output_arg {
    name: "y"
    type_attr: "T"
  }
  attr {
    name: "T"
    type: "type"
    allowed_values {
      list {
        type: DT_FLOAT
        type: DT_DOUBLE
        type: DT_INT32
        type: DT_COMPLEX64
        type: DT_INT64
      }
    }
  }
  summary: "Computes hyperbolic tangent of `x` element-wise."
}
op {
  name: "TemporaryVariable"
  output_arg {
    name: "ref"
    description: "A reference to the variable tensor."
    type_attr: "dtype"
    is_ref: true
  }
  attr {
    name: "shape"
    type: "shape"
    description: "The shape of the variable tensor."
  }
  attr {
    name: "dtype"
    type: "type"
    description: "The type of elements in the variable tensor."
  }
  attr {
    name: "var_name"
    type: "string"
    default_value {
      s: ""
    }
    description: "Overrides the name used for the temporary variable resource. Default\nvalue is the name of the \'TemporaryVariable\' op (which is guaranteed unique)."
  }
  summary: "Returns a tensor that may be mutated, but only persists within a single step."
  description: "This is an experimental op for internal use only and it is possible to use this\nop in unsafe ways.  DO NOT USE unless you fully understand the risks.\n\nIt is the caller\'s responsibility to ensure that \'ref\' is eventually passed to a\nmatching \'DestroyTemporaryVariable\' op after all other uses have completed.\n\nOutputs a ref to the tensor state so it may be read or modified.\n\n  E.g.\n      var = state_ops._temporary_variable([1, 2], types.float_)\n      var_name = var.op.name\n      var = state_ops.assign(var, [[4.0, 5.0]])\n      var = state_ops.assign_add(var, [[6.0, 7.0]])\n      final = state_ops._destroy_temporary_variable(var, var_name=var_name)"
  is_stateful: true
}
op {
  name: "TensorArray"
  input_arg {
    name: "size"
    description: "The size of the array."
    type: DT_INT32
  }
  output_arg {
    name: "handle"
    description: "The handle to the TensorArray."
    type: DT_STRING
    is_ref: true
  }
  attr {
    name: "dtype"
    type: "type"
    description: "The type of the elements on the tensor_array."
  }
  attr {
    name: "dynamic_size"
    type: "bool"
    default_value {
      b: false
    }
    description: "A boolean that determines whether writes to the TensorArray\nare allowed to grow the size.  By default, this is not allowed."
  }
  attr {
    name: "tensor_array_name"
    type: "string"
    default_value {
      s: ""
    }
    description: "Overrides the name used for the temporary tensor_array\nresource. Default value is the name of the \'TensorArray\' op (which\nis guaranteed unique)."
  }
  summary: "An array of Tensors of given size, with data written via Write and read"
  description: "via Read or Pack."
  is_stateful: true
}
op {
  name: "TensorArrayClose"
  input_arg {
    name: "handle"
    description: "The handle to a TensorArray (output of TensorArray or TensorArrayGrad)."
    type: DT_STRING
    is_ref: true
  }
  summary: "Delete the TensorArray from its resource container.  This enables"
  description: "the user to close and release the resource in the middle of a step/run."
}
op {
  name: "TensorArrayConcat"
  input_arg {
    name: "handle"
    description: "The handle to a TensorArray."
    type: DT_STRING
    is_ref: true
  }
  input_arg {
    name: "flow_in"
    description: "A float scalar that enforces proper chaining of operations."
    type: DT_FLOAT
  }
  output_arg {
    name: "value"
    description: "All of the elements in the TensorArray, concatenated along the first\naxis."
    type_attr: "dtype"
  }
  output_arg {
    name: "lengths"
    description: "A vector of the row sizes of the original T elements in the\nvalue output.  In the example above, this would be the values:\n(n1, n2, ..., n(T-1))"
    type: DT_INT64
  }
  attr {
    name: "dtype"
    type: "type"
    description: "The type of the elem that is returned."
  }
  summary: "Concat the elements from the TensorArray."
  description: "Takes T elements of shapes (n0 x d0 x d1 x ...), (n1 x d0 x d1 x ...),\n  ..., (n(T-1) x d0 x d1 x ...)\nand concatenates them into a Tensor of shape:\n  (n0 + n1 + ... + n(T-1) x d0 x d1 x ...).\n\nAll elements must have the same shape (excepting the first dimension)."
}
op {
  name: "TensorArrayGrad"
  input_arg {
    name: "handle"
    type: DT_STRING
    is_ref: true
  }
  input_arg {
    name: "flow_in"
    type: DT_FLOAT
  }
  output_arg {
    name: "grad_handle"
    type: DT_STRING
    is_ref: true
  }
  attr {
    name: "source"
    type: "string"
  }
  summary: "Creates a TensorArray for storing the gradients of values in the given handle."
  description: "If the given TensorArray gradient already exists, returns a reference to it.\n\nLocks the size of the original TensorArray by disabling its dynamic size flag.\n\n**A note about the input flow_in:**\n\nThe handle flow_in forces the execution of the gradient lookup to occur\nonly after certain other operations have occurred.  For example, when\nthe forward TensorArray is dynamically sized, writes to this TensorArray\nmay resize the object.  The gradient TensorArray is statically sized based\non the size of the forward TensorArray when this operation executes.\nFurthermore, the size of the forward TensorArray is frozen by this call.\nAs a result, the flow is used to ensure that the call to generate the gradient\nTensorArray only happens after all writes are executed.\n\nIn terms of e.g. python TensorArray sugar wrappers when using dynamically sized"
  is_stateful: true
}
op {
  name: "TensorArrayPack"
  input_arg {
    name: "handle"
    description: "The handle to a TensorArray."
    type: DT_STRING
    is_ref: true
  }
  input_arg {
    name: "flow_in"
    description: "A float scalar that enforces proper chaining of operations."
    type: DT_FLOAT
  }
  output_arg {
    name: "value"
    description: "All of the elements in the TensorArray, concatenated along a new\naxis (the new dimension 0)."
    type_attr: "dtype"
  }
  attr {
    name: "dtype"
    type: "type"
    description: "The type of the elem that is returned."
  }
  summary: "Pack the elements from the TensorArray."
  description: "All elements must have the same shape."
}
op {
  name: "TensorArrayRead"
  input_arg {
    name: "handle"
    description: "The handle to a TensorArray."
    type: DT_STRING
    is_ref: true
  }
  input_arg {
    name: "index"
    type: DT_INT32
  }
  input_arg {
    name: "flow_in"
    description: "A float scalar that enforces proper chaining of operations."
    type: DT_FLOAT
  }
  output_arg {
    name: "value"
    description: "The tensor that is read from the TensorArray."
    type_attr: "dtype"
  }
  attr {
    name: "dtype"
    type: "type"
    description: "The type of the elem that is returned."
  }
  summary: "Read an element from the TensorArray."
}
op {
  name: "TensorArraySize"
  input_arg {
    name: "handle"
    description: "The handle to a TensorArray (output of TensorArray or TensorArrayGrad)."
    type: DT_STRING
    is_ref: true
  }
  input_arg {
    name: "flow_in"
    description: "A float scalar that enforces proper chaining of operations."
    type: DT_FLOAT
  }
  output_arg {
    name: "size"
    description: "The current size of the TensorArray."
    type: DT_INT32
  }
  summary: "Get the current size of the TensorArray."
}
op {
  name: "TensorArraySplit"
  input_arg {
    name: "handle"
    description: "The handle to a TensorArray."
    type: DT_STRING
    is_ref: true
  }
  input_arg {
    name: "value"
    description: "The concatenated tensor to write to the TensorArray."
    type_attr: "T"
  }
  input_arg {
    name: "lengths"
    description: "The vector of lengths, how to split the rows of value into the\nTensorArray."
    type: DT_INT64
  }
  input_arg {
    name: "flow_in"
    description: "A float scalar that enforces proper chaining of operations."
    type: DT_FLOAT
  }
  output_arg {
    name: "flow_out"
    description: "A float scalar that enforces proper chaining of operations."
    type: DT_FLOAT
  }
  attr {
    name: "T"
    type: "type"
  }
  summary: "Split the data from the input value into TensorArray elements."
  description: "Assuming that `lengths` takes on values\n  (n0, n1, ..., n(T-1))\nand that `value` has shape\n  (n0 + n1 + ... + n(T-1) x d0 x d1 x ...),\nthis splits values into a TensorArray with T tensors.\n\nTensorArray index t will be the subtensor of values with starting position\n  (n0 + n1 + ... + n(t-1), 0, 0, ...)\nand having size\n  nt x d0 x d1 x ..."
}
op {
  name: "TensorArrayUnpack"
  input_arg {
    name: "handle"
    description: "The handle to a TensorArray."
    type: DT_STRING
    is_ref: true
  }
  input_arg {
    name: "value"
    description: "The concatenated tensor to write to the TensorArray."
    type_attr: "T"
  }
  input_arg {
    name: "flow_in"
    description: "A float scalar that enforces proper chaining of operations."
    type: DT_FLOAT
  }
  output_arg {
    name: "flow_out"
    description: "A float scalar that enforces proper chaining of operations."
    type: DT_FLOAT
  }
  attr {
    name: "T"
    type: "type"
  }
  summary: "Unpack the data from the input value into TensorArray elements."
}
op {
  name: "TensorArrayWrite"
  input_arg {
    name: "handle"
    description: "The handle to a TensorArray."
    type: DT_STRING
    is_ref: true
  }
  input_arg {
    name: "index"
    description: "The position to write to inside the TensorArray."
    type: DT_INT32
  }
  input_arg {
    name: "value"
    description: "The tensor to write to the TensorArray."
    type_attr: "T"
  }
  input_arg {
    name: "flow_in"
    description: "A float scalar that enforces proper chaining of operations."
    type: DT_FLOAT
  }
  output_arg {
    name: "flow_out"
    description: "A float scalar that enforces proper chaining of operations."
    type: DT_FLOAT
  }
  attr {
    name: "T"
    type: "type"
  }
  summary: "Push an element onto the tensor_array."
}
op {
  name: "TextLineReader"
  output_arg {
    name: "reader_handle"
    description: "The handle to reference the Reader."
    type: DT_STRING
    is_ref: true
  }
  attr {
    name: "skip_header_lines"
    type: "int"
    default_value {
      i: 0
    }
    description: "Number of lines to skip from the beginning of every file."
  }
  attr {
    name: "container"
    type: "string"
    default_value {
      s: ""
    }
    description: "If non-empty, this reader is placed in the given container.\nOtherwise, a default container is used."
  }
  attr {
    name: "shared_name"
    type: "string"
    default_value {
      s: ""
    }
    description: "If non-empty, this reader is named in the given bucket\nwith this shared_name. Otherwise, the node name is used instead."
  }
  summary: "A Reader that outputs the lines of a file delimited by \'\\n\'."
  is_stateful: true
}
op {
  name: "ThreadUnsafeUnigramCandidateSampler"
  input_arg {
    name: "true_classes"
    description: "A batch_size * num_true matrix, in which each row contains the\nIDs of the num_true target_classes in the corresponding original label."
    type: DT_INT64
  }
  output_arg {
    name: "sampled_candidates"
    description: "A vector of length num_sampled, in which each element is\nthe ID of a sampled candidate."
    type: DT_INT64
  }
  output_arg {
    name: "true_expected_count"
    description: "A batch_size * num_true matrix, representing\nthe number of times each candidate is expected to occur in a batch\nof sampled candidates. If unique=true, then this is a probability."
    type: DT_FLOAT
  }
  output_arg {
    name: "sampled_expected_count"
    description: "A vector of length num_sampled, for each sampled\ncandidate representing the number of times the candidate is expected\nto occur in a batch of sampled candidates.  If unique=true, then this is a\nprobability."
    type: DT_FLOAT
  }
  attr {
    name: "num_true"
    type: "int"
    description: "Number of true labels per context."
    has_minimum: true
    minimum: 1
  }
  attr {
    name: "num_sampled"
    type: "int"
    description: "Number of candidates to randomly sample per batch."
    has_minimum: true
    minimum: 1
  }
  attr {
    name: "unique"
    type: "bool"
    description: "If unique is true, we sample with rejection, so that all sampled\ncandidates in a batch are unique. This requires some approximation to\nestimate the post-rejection sampling probabilities."
  }
  attr {
    name: "range_max"
    type: "int"
    description: "The sampler will sample integers from the interval [0, range_max)."
    has_minimum: true
    minimum: 1
  }
  attr {
    name: "seed"
    type: "int"
    default_value {
      i: 0
    }
    description: "If either seed or seed2 are set to be non-zero, the random number\ngenerator is seeded by the given seed.  Otherwise, it is seeded by a\nrandom seed."
  }
  attr {
    name: "seed2"
    type: "int"
    default_value {
      i: 0
    }
    description: "An second seed to avoid seed collision."
  }
  summary: "Generates labels for candidate sampling with a learned unigram distribution."
  description: "See explanations of candidate sampling and the data formats at\ngo/candidate-sampling.\n\nFor each batch, this op picks a single set of sampled candidate labels.\n\nThe advantages of sampling candidates per-batch are simplicity and the\npossibility of efficient dense matrix multiplication. The disadvantage is that\nthe sampled candidates must be chosen independently of the context and of the\ntrue labels."
}
op {
  name: "Tile"
  input_arg {
    name: "input"
    description: "1-D or higher."
    type_attr: "T"
  }
  input_arg {
    name: "multiples"
    description: "1-D. Length must be the same as the number of dimensions in `input`"
    type: DT_INT32
  }
  output_arg {
    name: "output"
    type_attr: "T"
  }
  attr {
    name: "T"
    type: "type"
  }
  summary: "Constructs a tensor by tiling a given tensor."
  description: "This operation creates a new tensor by replicating `input` `multiples` times.\nThe output tensor\'s i\'th dimension has `input.dims(i) * multiples[i]` elements,\nand the values of `input` are replicated `multiples[i]` times along the \'i\'th\ndimension. For example, tiling `[a b c d]` by `[2]` produces\n`[a b c d a b c d]`."
}
op {
  name: "TileGrad"
  input_arg {
    name: "input"
    type_attr: "T"
  }
  input_arg {
    name: "multiples"
    type: DT_INT32
  }
  output_arg {
    name: "output"
    type_attr: "T"
  }
  attr {
    name: "T"
    type: "type"
  }
  summary: "Returns the gradient of `Tile`."
  description: "Since `Tile` takes an input and repeats the input `multiples` times\nalong each dimension, `TileGrad` takes in `multiples` and aggregates\neach repeated tile of `input` into `output`."
}
op {
  name: "TopK"
  input_arg {
    name: "input"
    description: "1-D or higher with last dimension at least `k`."
    type_attr: "T"
  }
  output_arg {
    name: "values"
    description: "The `k` largest elements along each last dimensional slice."
    type_attr: "T"
  }
  output_arg {
    name: "indices"
    description: "The indices of `values` within the last dimension of `input`."
    type: DT_INT32
  }
  attr {
    name: "k"
    type: "int"
    description: "Number of top elements to look for along the last dimension (along each\nrow for matrices)."
    has_minimum: true
  }
  attr {
    name: "sorted"
    type: "bool"
    default_value {
      b: true
    }
    description: "If true the resulting `k` elements will be sorted by the values in\ndescending order."
  }
  attr {
    name: "T"
    type: "type"
    allowed_values {
      list {
        type: DT_FLOAT
        type: DT_DOUBLE
        type: DT_INT32
        type: DT_INT64
        type: DT_UINT8
        type: DT_INT16
        type: DT_INT8
        type: DT_UINT16
        type: DT_HALF
      }
    }
  }
  summary: "Finds values and indices of the `k` largest elements for the last dimension."
  description: "If the input is a vector (rank-1), finds the `k` largest entries in the vector\nand outputs their values and indices as vectors.  Thus `values[j]` is the\n`j`-th largest entry in `input`, and its index is `indices[j]`.\n\nFor matrices (resp. higher rank input), computes the top `k` entries in each\nrow (resp. vector along the last dimension).  Thus,\n\n    values.shape = indices.shape = input.shape[:-1] + [k]\n\nIf two elements are equal, the lower-index element appears first.\n\nIf `k` varies dynamically, use `TopKV2` below."
}
op {
  name: "TopKV2"
  input_arg {
    name: "input"
    description: "1-D or higher with last dimension at least `k`."
    type_attr: "T"
  }
  input_arg {
    name: "k"
    description: "0-D.  Number of top elements to look for along the last dimension (along each\nrow for matrices)."
    type: DT_INT32
  }
  output_arg {
    name: "values"
    description: "The `k` largest elements along each last dimensional slice."
    type_attr: "T"
  }
  output_arg {
    name: "indices"
    description: "The indices of `values` within the last dimension of `input`."
    type: DT_INT32
  }
  attr {
    name: "sorted"
    type: "bool"
    default_value {
      b: true
    }
    description: "If true the resulting `k` elements will be sorted by the values in\ndescending order."
  }
  attr {
    name: "T"
    type: "type"
    allowed_values {
      list {
        type: DT_FLOAT
        type: DT_DOUBLE
        type: DT_INT32
        type: DT_INT64
        type: DT_UINT8
        type: DT_INT16
        type: DT_INT8
        type: DT_UINT16
        type: DT_HALF
      }
    }
  }
  summary: "Finds values and indices of the `k` largest elements for the last dimension."
  description: "If the input is a vector (rank-1), finds the `k` largest entries in the vector\nand outputs their values and indices as vectors.  Thus `values[j]` is the\n`j`-th largest entry in `input`, and its index is `indices[j]`.\n\nFor matrices (resp. higher rank input), computes the top `k` entries in each\nrow (resp. vector along the last dimension).  Thus,\n\n    values.shape = indices.shape = input.shape[:-1] + [k]\n\nIf two elements are equal, the lower-index element appears first.\n\nThis is the same as `TopK`, but takes `k` as in input rather than an attr."
}
op {
  name: "Transpose"
  input_arg {
    name: "x"
    type_attr: "T"
  }
  input_arg {
    name: "perm"
    type: DT_INT32
  }
  output_arg {
    name: "y"
    type_attr: "T"
  }
  attr {
    name: "T"
    type: "type"
  }
  summary: "Shuffle dimensions of x according to a permutation."
  description: "The output `y` has the same rank as `x`. The shapes of `x` and `y` satisfy:\n  `y.shape[i] == x.shape[perm[i]] for i in [0, 1, ..., rank(x) - 1]`"
}
op {
  name: "TruncatedNormal"
  input_arg {
    name: "shape"
    description: "The shape of the output tensor."
    type_attr: "T"
  }
  output_arg {
    name: "output"
    description: "A tensor of the specified shape filled with random truncated normal\nvalues."
    type_attr: "dtype"
  }
  attr {
    name: "seed"
    type: "int"
    default_value {
      i: 0
    }
    description: "If either `seed` or `seed2` are set to be non-zero, the random number\ngenerator is seeded by the given seed.  Otherwise, it is seeded by a\nrandom seed."
  }
  attr {
    name: "seed2"
    type: "int"
    default_value {
      i: 0
    }
    description: "A second seed to avoid seed collision."
  }
  attr {
    name: "dtype"
    type: "type"
    description: "The type of the output."
    allowed_values {
      list {
        type: DT_FLOAT
        type: DT_DOUBLE
      }
    }
  }
  attr {
    name: "T"
    type: "type"
    allowed_values {
      list {
        type: DT_INT32
        type: DT_INT64
      }
    }
  }
  summary: "Outputs random values from a truncated normal distribution."
  description: "The generated values follow a normal distribution with mean 0 and standard\ndeviation 1, except that values whose magnitude is more than 2 standard\ndeviations from the mean are dropped and re-picked."
  is_stateful: true
}
op {
  name: "UniformCandidateSampler"
  input_arg {
    name: "true_classes"
    description: "A batch_size * num_true matrix, in which each row contains the\nIDs of the num_true target_classes in the corresponding original label."
    type: DT_INT64
  }
  output_arg {
    name: "sampled_candidates"
    description: "A vector of length num_sampled, in which each element is\nthe ID of a sampled candidate."
    type: DT_INT64
  }
  output_arg {
    name: "true_expected_count"
    description: "A batch_size * num_true matrix, representing\nthe number of times each candidate is expected to occur in a batch\nof sampled candidates. If unique=true, then this is a probability."
    type: DT_FLOAT
  }
  output_arg {
    name: "sampled_expected_count"
    description: "A vector of length num_sampled, for each sampled\ncandidate representing the number of times the candidate is expected\nto occur in a batch of sampled candidates.  If unique=true, then this is a\nprobability."
    type: DT_FLOAT
  }
  attr {
    name: "num_true"
    type: "int"
    description: "Number of true labels per context."
    has_minimum: true
    minimum: 1
  }
  attr {
    name: "num_sampled"
    type: "int"
    description: "Number of candidates to randomly sample per batch."
    has_minimum: true
    minimum: 1
  }
  attr {
    name: "unique"
    type: "bool"
    description: "If unique is true, we sample with rejection, so that all sampled\ncandidates in a batch are unique. This requires some approximation to\nestimate the post-rejection sampling probabilities."
  }
  attr {
    name: "range_max"
    type: "int"
    description: "The sampler will sample integers from the interval [0, range_max)."
    has_minimum: true
    minimum: 1
  }
  attr {
    name: "seed"
    type: "int"
    default_value {
      i: 0
    }
    description: "If either seed or seed2 are set to be non-zero, the random number\ngenerator is seeded by the given seed.  Otherwise, it is seeded by a\nrandom seed."
  }
  attr {
    name: "seed2"
    type: "int"
    default_value {
      i: 0
    }
    description: "An second seed to avoid seed collision."
  }
  summary: "Generates labels for candidate sampling with a uniform distribution."
  description: "See explanations of candidate sampling and the data formats at\ngo/candidate-sampling.\n\nFor each batch, this op picks a single set of sampled candidate labels.\n\nThe advantages of sampling candidates per-batch are simplicity and the\npossibility of efficient dense matrix multiplication. The disadvantage is that\nthe sampled candidates must be chosen independently of the context and of the\ntrue labels."
}
op {
  name: "Unique"
  input_arg {
    name: "x"
    description: "1-D."
    type_attr: "T"
  }
  output_arg {
    name: "y"
    description: "1-D."
    type_attr: "T"
  }
  output_arg {
    name: "idx"
    description: "1-D."
    type: DT_INT32
  }
  attr {
    name: "T"
    type: "type"
  }
  summary: "Finds unique elements in a 1-D tensor."
  description: "This operation returns a tensor `y` containing all of the unique elements of `x`\nsorted in the same order that they occur in `x`. This operation also returns a\ntensor `idx` the same size as `x` that contains the index of each value of `x`\nin the unique output `y`. In other words:\n\n`y[idx[i]] = x[i] for i in [0, 1,...,rank(x) - 1]`\n\nFor example:\n\n```prettyprint\n# tensor \'x\' is [1, 1, 2, 4, 4, 4, 7, 8, 8]\ny, idx = unique(x)\ny ==> [1, 2, 4, 7, 8]\nidx ==> [0, 0, 1, 2, 2, 2, 3, 4, 4]\n```"
}
op {
  name: "UniqueWithCounts"
  input_arg {
    name: "x"
    description: "1-D."
    type_attr: "T"
  }
  output_arg {
    name: "y"
    description: "1-D."
    type_attr: "T"
  }
  output_arg {
    name: "idx"
    description: "1-D."
    type: DT_INT32
  }
  output_arg {
    name: "count"
    description: "1-D."
    type: DT_INT32
  }
  attr {
    name: "T"
    type: "type"
  }
  summary: "Finds unique elements in a 1-D tensor."
  description: "This operation returns a tensor `y` containing all of the unique elements of `x`\nsorted in the same order that they occur in `x`. This operation also returns a\ntensor `idx` the same size as `x` that contains the index of each value of `x`\nin the unique output `y`. Finally, it returns a third tensor `count` that\ncontains the count of each element of `y` in `x`. In other words:\n\n`y[idx[i]] = x[i] for i in [0, 1,...,rank(x) - 1]`\n\nFor example:\n\n```prettyprint\n# tensor \'x\' is [1, 1, 2, 4, 4, 4, 7, 8, 8]\ny, idx, count = unique_with_counts(x)\ny ==> [1, 2, 4, 7, 8]\nidx ==> [0, 0, 1, 2, 2, 2, 3, 4, 4]\ncount ==> [2, 1, 3, 1, 2]\n```"
}
op {
  name: "Unpack"
  input_arg {
    name: "value"
    description: "1-D or higher, with first dimension `num`."
    type_attr: "T"
  }
  output_arg {
    name: "output"
    description: "The list of tensors unpacked from `value`."
    type_attr: "T"
    number_attr: "num"
  }
  attr {
    name: "num"
    type: "int"
    has_minimum: true
  }
  attr {
    name: "T"
    type: "type"
  }
  summary: "Unpacks the outer dimension of a rank-`R` tensor into `num` rank-`(R-1)` tensors."
  description: "Unpacks `num` tensors from `value` by chipping it along the first dimension.\nThe i\'th tensor in `output` is the slice `value[i, ...]`. Each tensor in\n`output` has shape `value.shape[1:]`.\n\nThis is the opposite of `pack`."
}
op {
  name: "UnsortedSegmentSum"
  input_arg {
    name: "data"
    type_attr: "T"
  }
  input_arg {
    name: "segment_ids"
    description: "A 1-D tensor whose rank is equal to the rank of `data`\'s\nfirst dimension."
    type_attr: "Tindices"
  }
  input_arg {
    name: "num_segments"
    type: DT_INT32
  }
  output_arg {
    name: "output"
    description: "Has same shape as data, except for dimension 0 which\nhas size `num_segments`."
    type_attr: "T"
  }
  attr {
    name: "T"
    type: "type"
    allowed_values {
      list {
        type: DT_FLOAT
        type: DT_DOUBLE
        type: DT_INT32
        type: DT_INT64
        type: DT_UINT8
        type: DT_INT16
        type: DT_INT8
        type: DT_UINT16
        type: DT_HALF
      }
    }
  }
  attr {
    name: "Tindices"
    type: "type"
    allowed_values {
      list {
        type: DT_INT32
        type: DT_INT64
      }
    }
  }
  summary: "Computes the sum along segments of a tensor."
  description: "Read [the section on\nSegmentation](../../api_docs/python/math_ops.md#segmentation) for an explanation\nof segments.\n\nComputes a tensor such that\n\\\\(output_i = \\sum_j data_j\\\\) where sum is over `j` such\nthat `segment_ids[j] == i`. Unlike `SegmentSum`, `segment_ids`\nneed not be sorted and need not cover all values in the full\n  range of valid values.\n\nIf the sum is empty for a given segment ID `i`, `output[i] = 0`.\n\n`num_segments` should equal the number of distinct segment IDs.\n\n<div style=\"width:70%; margin:auto; margin-bottom:10px; margin-top:20px;\">\n<img style=\"width:100%\" src=\"../../images/UnsortedSegmentSum.png\" alt>\n</div>"
}
op {
  name: "Variable"
  output_arg {
    name: "ref"
    description: "A reference to the variable tensor."
    type_attr: "dtype"
    is_ref: true
  }
  attr {
    name: "shape"
    type: "shape"
    description: "The shape of the variable tensor."
  }
  attr {
    name: "dtype"
    type: "type"
    description: "The type of elements in the variable tensor."
  }
  attr {
    name: "container"
    type: "string"
    default_value {
      s: ""
    }
    description: "If non-empty, this variable is placed in the given container.\nOtherwise, a default container is used."
  }
  attr {
    name: "shared_name"
    type: "string"
    default_value {
      s: ""
    }
    description: "If non-empty, this variable is named in the given bucket\nwith this shared_name. Otherwise, the node name is used instead."
  }
  summary: "Holds state in the form of a tensor that persists across steps."
  description: "Outputs a ref to the tensor state so it may be read or modified.\nTODO(zhifengc/mrry): Adds a pointer to a more detail document\nabout sharing states in tensorflow."
  is_stateful: true
}
op {
  name: "Where"
  input_arg {
    name: "input"
    type: DT_BOOL
  }
  output_arg {
    name: "index"
    type: DT_INT64
  }
  summary: "Returns locations of true values in a boolean tensor."
  description: "This operation returns the coordinates of true elements in `input`. The\ncoordinates are returned in a 2-D tensor where the first dimension (rows)\nrepresents the number of true elements, and the second dimension (columns)\nrepresents the coordinates of the true elements. Keep in mind, the shape of\nthe output tensor can vary depending on how many true values there are in\n`input`. Indices are output in row-major order.\n\nFor example:\n\n```prettyprint\n# \'input\' tensor is [[True, False]\n#                    [True, False]]\n# \'input\' has two true values, so output has two coordinates.\n# \'input\' has rank of 2, so coordinates have two indices.\nwhere(input) ==> [[0, 0],\n                  [1, 0]]\n\n# `input` tensor is [[[True, False]\n#                     [True, False]]\n#                    [[False, True]\n#                     [False, True]]\n#                    [[False, False]\n#                     [False, True]]]\n# \'input\' has 5 true values, so output has 5 coordinates.\n# \'input\' has rank of 3, so coordinates have three indices.\nwhere(input) ==> [[0, 0, 0],\n                  [0, 1, 0],\n                  [1, 0, 1],\n                  [1, 1, 1],\n                  [2, 1, 1]]\n```"
}
op {
  name: "WholeFileReader"
  output_arg {
    name: "reader_handle"
    description: "The handle to reference the Reader."
    type: DT_STRING
    is_ref: true
  }
  attr {
    name: "container"
    type: "string"
    default_value {
      s: ""
    }
    description: "If non-empty, this reader is placed in the given container.\nOtherwise, a default container is used."
  }
  attr {
    name: "shared_name"
    type: "string"
    default_value {
      s: ""
    }
    description: "If non-empty, this reader is named in the given bucket\nwith this shared_name. Otherwise, the node name is used instead."
  }
  summary: "A Reader that outputs the entire contents of a file as a value."
  description: "To use, enqueue filenames in a Queue.  The output of ReaderRead will\nbe a filename (key) and the contents of that file (value)."
  is_stateful: true
}
op {
  name: "ZerosLike"
  input_arg {
    name: "x"
    description: "a tensor of type T."
    type_attr: "T"
  }
  output_arg {
    name: "y"
    description: "a tensor of the same shape and type as x but filled with zeros."
    type_attr: "T"
  }
  attr {
    name: "T"
    type: "type"
  }
  summary: "Returns a tensor of zeros with the same shape and type as x."
}<|MERGE_RESOLUTION|>--- conflicted
+++ resolved
@@ -290,84 +290,6 @@
   description: "Reduces `input` along the dimensions given in `reduction_indices`. Unless\n`keep_dims` is true, the rank of the tensor is reduced by 1 for each entry in\n`reduction_indices`. If `keep_dims` is true, the reduced dimensions are\nretained with length 1."
 }
 op {
-  name: "ApplyAdadelta"
-  input_arg {
-    name: "var"
-    description: "Should be from a Variable()."
-    type_attr: "T"
-    is_ref: true
-  }
-  input_arg {
-    name: "accum"
-    description: "Should be from a Variable()."
-    type_attr: "T"
-    is_ref: true
-  }
-  input_arg {
-    name: "accum_update"
-    description: "Should be from a Variable()."
-    type_attr: "T"
-    is_ref: true
-  }
-  input_arg {
-    name: "lr"
-    description: "Scaling factor. Must be a scalar."
-    type_attr: "T"
-  }
-  input_arg {
-    name: "rho"
-    description: "Decay factor. Must be a scalar."
-    type_attr: "T"
-  }
-  input_arg {
-    name: "epsilon"
-    description: "Constant factor. Must be a scalar."
-    type_attr: "T"
-  }
-  input_arg {
-    name: "grad"
-    description: "The gradient."
-    type_attr: "T"
-  }
-  output_arg {
-    name: "out"
-    description: "Same as \"var\"."
-    type_attr: "T"
-    is_ref: true
-  }
-  attr {
-    name: "T"
-    type: "type"
-    allowed_values {
-      list {
-        type: DT_FLOAT
-        type: DT_DOUBLE
-        type: DT_INT64
-        type: DT_INT32
-        type: DT_UINT8
-        type: DT_UINT16
-        type: DT_INT16
-        type: DT_INT8
-        type: DT_COMPLEX64
-        type: DT_COMPLEX128
-        type: DT_QINT8
-        type: DT_QUINT8
-        type: DT_QINT32
-      }
-    }
-  }
-  attr {
-    name: "use_locking"
-    type: "bool"
-    default_value {
-      b: false
-    }
-    description: "If True, updating of the var, accum and update_accum tensors will be protected by\na lock; otherwise the behavior is undefined, but may exhibit less contention."
-  }
-  summary: "Update \'*var\' according to the adadelta scheme."
-  description: "accum = rho() * accum + (1 - rho()) * grad.square();\nupdate = (update_accum + epsilon).sqrt() * (accum + epsilon()).rsqrt() * grad;\nupdate_accum = rho() * update_accum + (1 - rho()) * update.square();\nvar -= update;"
-}
-op {
   name: "ApplyAdagrad"
   input_arg {
     name: "var"
@@ -2412,7 +2334,7 @@
     }
   }
   summary: "Computes a 2-D convolution given 4-D `input` and `filter` tensors."
-  description: "Given an input tensor of shape `[batch, in_height, in_width, in_channels]`\nand a filter / kernel tensor of shape\n`[filter_height, filter_width, in_channels, out_channels]`, this op\nperforms the following:\n\n1. Flattens the filter to a 2-D matrix with shape\n   `[filter_height * filter_width * in_channels, output_channels]`.\n2. Extracts image patches from the input tensor to form a *virtual*\n   tensor of shape `[batch, out_height, out_width,\n   filter_height * filter_width * in_channels]`.\n3. For each patch, right-multiplies the filter matrix and the image patch\n   vector.\n\nIn detail, with the default NHWC format,\n\n    output[b, i, j, k] =\n        sum_{di, dj, q} input[b, strides[1] * i + di, strides[2] * j + dj, q] *\n                        filter[di, dj, q, k]\n\nMust have `strides[0] = strides[3] = 1`.  For the most common case of the same\nhorizontal and vertices strides, `strides = [1, stride, stride, 1]`."
+  description: "Given an input tensor of shape `[batch, in_height, in_width, in_channels]`\nand a filter / kernel tensor of shape\n`[filter_height, filter_width, in_channels, out_channels]`, this op\nperforms the following:\n\n1. Flattens the filter to a 2-D matrix with shape\n   `[filter_height * filter_width * in_channels, output_channels]`.\n2. Extracts image patches from the input tensor to form a *virtual*\n   tensor of shape `[batch, out_height, out_width,\n   filter_height * filter_width * in_channels]`.\n3. For each patch, right-multiplies the filter matrix and the image patch\n   vector.\n\nIn detail, with the default NCHW format,\n\n    output[b, i, j, k] =\n        sum_{di, dj, q} input[b, strides[1] * i + di, strides[2] * j + dj, q] *\n                        filter[di, dj, q, k]\n\nMust have `strides[0] = strides[3] = 1`.  For the most common case of the same\nhorizontal and vertices strides, `strides = [1, stride, stride, 1]`."
 }
 op {
   name: "Conv2DBackpropFilter"
@@ -4946,31 +4868,6 @@
   description: "I.e., \\\\(y = \\log_e x\\\\)."
 }
 op {
-  name: "LogSoftmax"
-  input_arg {
-    name: "logits"
-    description: "2-D with shape `[batch_size, num_classes]`."
-    type_attr: "T"
-  }
-  output_arg {
-    name: "logsoftmax"
-    description: "Same shape as `logits`."
-    type_attr: "T"
-  }
-  attr {
-    name: "T"
-    type: "type"
-    allowed_values {
-      list {
-        type: DT_FLOAT
-        type: DT_DOUBLE
-      }
-    }
-  }
-  summary: "Computes log softmax activations."
-  description: "For each batch `i` and class `j` we have\n\n    logsoftmax[i, j] = logits[i, j] - log(sum(exp(logits[i])))"
-}
-op {
   name: "LogUniformCandidateSampler"
   input_arg {
     name: "true_classes"
@@ -9418,48 +9315,6 @@
   description: "Rearranges blocks of spatial data, into depth. More specifically,\nthis op outputs a copy of the input tensor where values from the `height`\nand `width` dimensions are moved to the `depth` dimension.\nThe attr `block_size` indicates the input block size and how the data is moved.\n\n  * Non-overlapping blocks of size `block_size x block size` are rearranged\n    into depth at each location.\n  * The depth of the output tensor is `input_depth * block_size * block_size`.\n  * The input tensor\'s height and width must be divisible by block_size.\n\nThat is, assuming the input is in the shape:\n`[batch, height, width, depth]`,\nthe shape of the output will be:\n`[batch, height/block_size, width/block_size, depth*block_size*block_size]`\n\nThis operation requires that the input tensor be of rank 4, and that\n`block_size` be >=1 and a divisor of both the input `height` and `width`.\n\nThis operation is useful for resizing the activations between convolutions\n(but keeping all data), e.g. instead of pooling. It is also useful for training\npurely convolutional models.\n\nFor example, given this input of shape `[1, 2, 2, 1]`, and block_size of 2:\n\n```prettyprint\nx = [[[[1], [2]],\n      [[3], [4]]]]\n```\n\nThis operation will output a tensor of shape `[1, 1, 1, 4]`:\n\n```prettyprint\n[[[[1, 2, 3, 4]]]]\n```\n\nHere, the input has a batch of 1 and each batch element has shape `[2, 2, 1]`,\nthe corresponding output will have a single element (i.e. width and height are\nboth 1) and will have a depth of 4 channels (1 * block_size * block_size).\nThe output element shape is `[1, 1, 4]`.\n\nFor an input tensor with larger depth, here of shape `[1, 2, 2, 3]`, e.g.\n\n```prettyprint\nx = [[[[1, 2, 3], [4, 5, 6]],\n      [[7, 8, 9], [10, 11, 12]]]]\n```\n\nThis operation, for block_size of 2, will return the following tensor of shape\n`[1, 1, 1, 12]`\n\n```prettyprint\n[[[[1, 2, 3, 4, 5, 6, 7, 8, 9, 10, 11, 12]]]]\n```\n\nSimilarly, for the following input of shape `[1 4 4 1]`, and a block size of 2:\n\n```prettyprint\nx = [[ [1],   [2],  [5],  [6]],\n     [ [3],   [4],  [7],  [8]],\n     [ [9],  [10], [13],  [14]],\n     [ [11], [12], [15],  [16]]]\n```\n\nthe operator will return the following tensor of shape `[1 2 2 4]`:\n\n```prettyprint\nx = [[[[1, 2, 3, 4],\n       [5, 6, 7, 8]],\n      [[9, 10, 11, 12],\n       [13, 14, 15, 16]]]]\n```"
 }
 op {
-<<<<<<< HEAD
-  name: "SparseApplyAdadelta"
-  input_arg {
-    name: "var"
-    type_attr: "T"
-    is_ref: true
-  }
-  input_arg {
-    name: "accum"
-    type_attr: "T"
-    is_ref: true
-  }
-  input_arg {
-    name: "accum_update"
-    type_attr: "T"
-    is_ref: true
-  }
-  input_arg {
-    name: "lr"
-    type_attr: "T"
-  }
-  input_arg {
-    name: "rho"
-    type_attr: "T"
-  }
-  input_arg {
-    name: "epsilon"
-    type_attr: "T"
-  }
-  input_arg {
-    name: "grad"
-    type_attr: "T"
-  }
-  input_arg {
-    name: "indices"
-    type_attr: "Tindices"
-  }
-  output_arg {
-    name: "out"
-    type_attr: "T"
-    is_ref: true
-=======
   name: "SparseAdd"
   input_arg {
     name: "a_indices"
@@ -9507,107 +9362,6 @@
   output_arg {
     name: "sum_shape"
     type: DT_INT64
->>>>>>> 884763c0
-  }
-  attr {
-    name: "T"
-    type: "type"
-    allowed_values {
-      list {
-        type: DT_FLOAT
-        type: DT_DOUBLE
-        type: DT_INT64
-        type: DT_INT32
-        type: DT_UINT8
-        type: DT_UINT16
-        type: DT_INT16
-        type: DT_INT8
-        type: DT_COMPLEX64
-        type: DT_COMPLEX128
-        type: DT_QINT8
-        type: DT_QUINT8
-        type: DT_QINT32
-<<<<<<< HEAD
-=======
-        type: DT_HALF
->>>>>>> 884763c0
-      }
-    }
-  }
-  attr {
-<<<<<<< HEAD
-    name: "Tindices"
-    type: "type"
-    allowed_values {
-      list {
-        type: DT_INT32
-        type: DT_INT64
-      }
-    }
-  }
-  attr {
-    name: "use_locking"
-    type: "bool"
-    default_value {
-      b: false
-    }
-  }
-  summary: "var: Should be from a Variable()."
-=======
-    name: "Treal"
-    type: "type"
-    allowed_values {
-      list {
-        type: DT_FLOAT
-        type: DT_DOUBLE
-        type: DT_INT32
-        type: DT_INT64
-        type: DT_UINT8
-        type: DT_INT16
-        type: DT_INT8
-        type: DT_UINT16
-        type: DT_HALF
-      }
-    }
-  }
-  summary: "Adds two `SparseTensor` objects to produce another `SparseTensor`."
-  description: "The input `SparseTensor` objects\' indices are assumed ordered in standard\nlexicographic order.  If this is not the case, before this step run\n`SparseReorder` to restore index ordering.\n\nBy default, if two values sum to zero at some index, the output `SparseTensor`\nwould still include that particular location in its index, storing a zero in the\ncorresponding value slot.  To override this, callers can specify `thresh`,\nindicating that if the sum has a magnitude strictly smaller than `thresh`, its\ncorresponding value and index would then not be included.  In particular,\n`thresh == 0` (default) means everything is kept and actual thresholding happens\nonly for a positive value.\n\nIn the following shapes, `nnz` is the count after taking `thresh` into account."
->>>>>>> 884763c0
-}
-op {
-  name: "SparseApplyAdagrad"
-  input_arg {
-    name: "var"
-    description: "Should be from a Variable()."
-    type_attr: "T"
-    is_ref: true
-  }
-  input_arg {
-    name: "accum"
-    description: "Should be from a Variable()."
-    type_attr: "T"
-    is_ref: true
-  }
-  input_arg {
-    name: "lr"
-    description: "Learning rate. Must be a scalar."
-    type_attr: "T"
-  }
-  input_arg {
-    name: "grad"
-    description: "The gradient."
-    type_attr: "T"
-  }
-  input_arg {
-    name: "indices"
-    description: "A vector of indices into the first dimension of var and accum."
-    type_attr: "Tindices"
-  }
-  output_arg {
-    name: "out"
-    description: "Same as \"var\"."
-    type_attr: "T"
-    is_ref: true
   }
   attr {
     name: "T"
@@ -9632,28 +9386,27 @@
     }
   }
   attr {
-    name: "Tindices"
-    type: "type"
-    allowed_values {
-      list {
-        type: DT_INT32
-        type: DT_INT64
-      }
-    }
-  }
-  attr {
-    name: "use_locking"
-    type: "bool"
-    default_value {
-      b: false
-    }
-    description: "If True, updating of the var and accum tensors will be protected by\na lock; otherwise the behavior is undefined, but may exhibit less contention."
-  }
-  summary: "Update relevant entries in \'*var\' and \'*accum\' according to the adagrad scheme."
-  description: "That is for rows we have grad for, we update var and accum as follows:\naccum += grad * grad\nvar -= lr * grad * (1 / sqrt(accum))"
-}
-op {
-  name: "SparseApplyFtrl"
+    name: "Treal"
+    type: "type"
+    allowed_values {
+      list {
+        type: DT_FLOAT
+        type: DT_DOUBLE
+        type: DT_INT32
+        type: DT_INT64
+        type: DT_UINT8
+        type: DT_INT16
+        type: DT_INT8
+        type: DT_UINT16
+        type: DT_HALF
+      }
+    }
+  }
+  summary: "Adds two `SparseTensor` objects to produce another `SparseTensor`."
+  description: "The input `SparseTensor` objects\' indices are assumed ordered in standard\nlexicographic order.  If this is not the case, before this step run\n`SparseReorder` to restore index ordering.\n\nBy default, if two values sum to zero at some index, the output `SparseTensor`\nwould still include that particular location in its index, storing a zero in the\ncorresponding value slot.  To override this, callers can specify `thresh`,\nindicating that if the sum has a magnitude strictly smaller than `thresh`, its\ncorresponding value and index would then not be included.  In particular,\n`thresh == 0` (default) means everything is kept and actual thresholding happens\nonly for a positive value.\n\nIn the following shapes, `nnz` is the count after taking `thresh` into account."
+}
+op {
+  name: "SparseApplyAdagrad"
   input_arg {
     name: "var"
     description: "Should be from a Variable()."
@@ -9667,10 +9420,9 @@
     is_ref: true
   }
   input_arg {
-    name: "linear"
-    description: "Should be from a Variable()."
-    type_attr: "T"
-    is_ref: true
+    name: "lr"
+    description: "Learning rate. Must be a scalar."
+    type_attr: "T"
   }
   input_arg {
     name: "grad"
@@ -9681,26 +9433,6 @@
     name: "indices"
     description: "A vector of indices into the first dimension of var and accum."
     type_attr: "Tindices"
-  }
-  input_arg {
-    name: "lr"
-    description: "Scaling factor. Must be a scalar."
-    type_attr: "T"
-  }
-  input_arg {
-    name: "l1"
-    description: "Scaling factor. Must be a scalar."
-    type_attr: "T"
-  }
-  input_arg {
-    name: "l2"
-    description: "Scaling factor. Must be a scalar."
-    type_attr: "T"
-  }
-  input_arg {
-    name: "lr_power"
-    description: "Scaling factor. Must be a scalar."
-    type_attr: "T"
   }
   output_arg {
     name: "out"
@@ -9748,11 +9480,11 @@
     }
     description: "If True, updating of the var and accum tensors will be protected by\na lock; otherwise the behavior is undefined, but may exhibit less contention."
   }
-  summary: "Update relevant entries in \'*var\' according to the Ftrl-proximal scheme."
-  description: "That is for rows we have grad for, we update var, accum and linear as follows:\naccum_new = accum + grad * grad\nlinear += grad + (accum_new^(-lr_power) - accum^(-lr_power)) / lr * var\nquadratic = 1.0 / (accum_new^(lr_power) * lr) + 2 * l2\nvar = (sign(linear) * l1 - linear) / quadratic if |linear| > l1 else 0.0\naccum = accum_new"
-}
-op {
-  name: "SparseApplyMomentum"
+  summary: "Update relevant entries in \'*var\' and \'*accum\' according to the adagrad scheme."
+  description: "That is for rows we have grad for, we update var and accum as follows:\naccum += grad * grad\nvar -= lr * grad * (1 / sqrt(accum))"
+}
+op {
+  name: "SparseApplyFtrl"
   input_arg {
     name: "var"
     description: "Should be from a Variable()."
@@ -9766,9 +9498,10 @@
     is_ref: true
   }
   input_arg {
-    name: "lr"
-    description: "Learning rate. Must be a scalar."
-    type_attr: "T"
+    name: "linear"
+    description: "Should be from a Variable()."
+    type_attr: "T"
+    is_ref: true
   }
   input_arg {
     name: "grad"
@@ -9781,8 +9514,23 @@
     type_attr: "Tindices"
   }
   input_arg {
-    name: "momentum"
-    description: "Momentum. Must be a scalar."
+    name: "lr"
+    description: "Scaling factor. Must be a scalar."
+    type_attr: "T"
+  }
+  input_arg {
+    name: "l1"
+    description: "Scaling factor. Must be a scalar."
+    type_attr: "T"
+  }
+  input_arg {
+    name: "l2"
+    description: "Scaling factor. Must be a scalar."
+    type_attr: "T"
+  }
+  input_arg {
+    name: "lr_power"
+    description: "Scaling factor. Must be a scalar."
     type_attr: "T"
   }
   output_arg {
@@ -9831,878 +9579,48 @@
     }
     description: "If True, updating of the var and accum tensors will be protected by\na lock; otherwise the behavior is undefined, but may exhibit less contention."
   }
-  summary: "Update relevant entries in \'*var\' and \'*accum\' according to the momentum scheme."
-  description: "That is for rows we have grad for, we update var and accum as follows:\n\naccum = accum * momentum + grad\nvar -= lr * accum"
-}
-op {
-  name: "SparseConcat"
+  summary: "Update relevant entries in \'*var\' according to the Ftrl-proximal scheme."
+  description: "That is for rows we have grad for, we update var, accum and linear as follows:\naccum_new = accum + grad * grad\nlinear += grad + (accum_new^(-lr_power) - accum^(-lr_power)) / lr * var\nquadratic = 1.0 / (accum_new^(lr_power) * lr) + 2 * l2\nvar = (sign(linear) * l1 - linear) / quadratic if |linear| > l1 else 0.0\naccum = accum_new"
+}
+op {
+  name: "SparseApplyMomentum"
+  input_arg {
+    name: "var"
+    description: "Should be from a Variable()."
+    type_attr: "T"
+    is_ref: true
+  }
+  input_arg {
+    name: "accum"
+    description: "Should be from a Variable()."
+    type_attr: "T"
+    is_ref: true
+  }
+  input_arg {
+    name: "lr"
+    description: "Learning rate. Must be a scalar."
+    type_attr: "T"
+  }
+  input_arg {
+    name: "grad"
+    description: "The gradient."
+    type_attr: "T"
+  }
   input_arg {
     name: "indices"
-    description: "2-D.  Indices of each input `SparseTensor`."
-    type: DT_INT64
-    number_attr: "N"
-  }
-  input_arg {
-    name: "values"
-    description: "1-D.  Non-empty values of each `SparseTensor`."
-    type_attr: "T"
-    number_attr: "N"
-  }
-  input_arg {
-    name: "shapes"
-    description: "1-D.  Shapes of each `SparseTensor`."
-    type: DT_INT64
-    number_attr: "N"
-  }
-  output_arg {
-    name: "output_indices"
-    description: "2-D.  Indices of the concatenated `SparseTensor`."
-    type: DT_INT64
-  }
-  output_arg {
-    name: "output_values"
-    description: "1-D.  Non-empty values of the concatenated `SparseTensor`."
-    type_attr: "T"
-  }
-  output_arg {
-    name: "output_shape"
-    description: "1-D.  Shape of the concatenated `SparseTensor`."
-    type: DT_INT64
-  }
-  attr {
-    name: "concat_dim"
-    type: "int"
-    description: "Dimension to concatenate along."
-    has_minimum: true
-  }
-  attr {
-    name: "N"
-    type: "int"
-    has_minimum: true
-    minimum: 2
-  }
-  attr {
-    name: "T"
-    type: "type"
-  }
-  summary: "Concatenates a list of `SparseTensor` along the specified dimension."
-  description: "Concatenation is with respect to the dense versions of these sparse tensors.\nIt is assumed that each input is a `SparseTensor` whose elements are ordered\nalong increasing dimension number.\n\nAll inputs\' shapes must match, except for the concat dimension.  The\n`indices`, `values`, and `shapes` lists must have the same length.\n\nThe output shape is identical to the inputs\', except along the concat\ndimension, where it is the sum of the inputs\' sizes along that dimension.\n\nThe output elements will be resorted to preserve the sort order along\nincreasing dimension number.\n\nThis op runs in `O(M log M)` time, where `M` is the total number of non-empty\nvalues across all inputs. This is due to the need for an internal sort in\norder to concatenate efficiently across an arbitrary dimension.\n\nFor example, if `concat_dim = 1` and the inputs are\n\n    sp_inputs[0]: shape = [2, 3]\n    [0, 2]: \"a\"\n    [1, 0]: \"b\"\n    [1, 1]: \"c\"\n\n    sp_inputs[1]: shape = [2, 4]\n    [0, 1]: \"d\"\n    [0, 2]: \"e\"\n\nthen the output will be\n\n    shape = [2, 7]\n    [0, 2]: \"a\"\n    [0, 4]: \"d\"\n    [0, 5]: \"e\"\n    [1, 0]: \"b\"\n    [1, 1]: \"c\"\n\nGraphically this is equivalent to doing\n\n    [    a] concat [  d e  ] = [    a   d e  ]\n    [b c  ]        [       ]   [b c          ]"
-}
-op {
-  name: "SparseMatMul"
-  input_arg {
-    name: "a"
-    type: DT_FLOAT
-  }
-  input_arg {
-    name: "b"
-    type: DT_FLOAT
-  }
-  output_arg {
-    name: "product"
-    type: DT_FLOAT
-  }
-  attr {
-    name: "transpose_a"
-    type: "bool"
-    default_value {
-      b: false
-    }
-  }
-  attr {
-    name: "transpose_b"
-    type: "bool"
-    default_value {
-      b: false
-    }
-  }
-  attr {
-    name: "a_is_sparse"
-    type: "bool"
-    default_value {
-      b: false
-    }
-  }
-  attr {
-    name: "b_is_sparse"
-    type: "bool"
-    default_value {
-      b: false
-    }
-  }
-  summary: "Multiply matrix \"a\" by matrix \"b\"."
-  description: "The inputs must be two-dimensional matrices and the inner dimension of \"a\" must\nmatch the outer dimension of \"b\". This op is optimized for the case where at\nleast one of \"a\" or \"b\" is sparse. The breakeven for using this versus a dense\nmatrix multiply on one platform was 30% zero values in the sparse matrix."
-}
-op {
-  name: "SparseReorder"
-  input_arg {
-    name: "input_indices"
-    description: "2-D.  `N x R` matrix with the indices of non-empty values in a\nSparseTensor, possibly not in canonical ordering."
-    type: DT_INT64
-  }
-  input_arg {
-    name: "input_values"
-    description: "1-D.  `N` non-empty values corresponding to `input_indices`."
-    type_attr: "T"
-  }
-  input_arg {
-    name: "input_shape"
-    description: "1-D.  Shape of the input SparseTensor."
-    type: DT_INT64
-  }
-  output_arg {
-    name: "output_indices"
-    description: "2-D.  `N x R` matrix with the same indices as input_indices, but\nin canonical row-major ordering."
-    type: DT_INT64
-  }
-  output_arg {
-    name: "output_values"
-    description: "1-D.  `N` non-empty values corresponding to `output_indices`."
-    type_attr: "T"
-  }
-  attr {
-    name: "T"
-    type: "type"
-  }
-  summary: "Reorders a SparseTensor into the canonical, row-major ordering."
-  description: "Note that by convention, all sparse ops preserve the canonical ordering along\nincreasing dimension number. The only time ordering can be violated is during\nmanual manipulation of the indices and values vectors to add entries.\n\nReordering does not affect the shape of the SparseTensor.\n\nIf the tensor has rank `R` and `N` non-empty values, `input_indices` has\nshape `[N, R]`, input_values has length `N`, and input_shape has length `R`."
-}
-op {
-  name: "SparseSegmentMean"
-  input_arg {
-    name: "data"
-    type_attr: "T"
-  }
-  input_arg {
-    name: "indices"
-    description: "A 1-D tensor. Has same rank as `segment_ids`."
-    type: DT_INT32
-  }
-  input_arg {
-    name: "segment_ids"
-    description: "A 1-D tensor. Values should be sorted and can be repeated."
-    type: DT_INT32
-  }
-  output_arg {
-    name: "output"
-    description: "Has same shape as data, except for dimension 0 which\nhas size `k`, the number of segments."
-    type_attr: "T"
-  }
-  attr {
-    name: "T"
-    type: "type"
-    allowed_values {
-      list {
-        type: DT_FLOAT
-        type: DT_DOUBLE
-      }
-    }
-  }
-  summary: "Computes the mean along sparse segments of a tensor."
-  description: "Read [the section on\nSegmentation](../../api_docs/python/math_ops.md#segmentation) for an explanation\nof segments.\n\nLike `SegmentMean`, but `segment_ids` can have rank less than `data`\'s first\ndimension, selecting a subset of dimension 0, specified by `indices`."
-}
-op {
-  name: "SparseSegmentMeanGrad"
-  input_arg {
-    name: "grad"
-    description: "gradient propagated to the SparseSegmentMean op."
-    type_attr: "T"
-  }
-  input_arg {
-    name: "indices"
-    description: "indices passed to the corresponding SparseSegmentMean op."
-    type: DT_INT32
-  }
-  input_arg {
-    name: "segment_ids"
-    description: "segment_ids passed to the corresponding SparseSegmentMean op."
-    type: DT_INT32
-  }
-  input_arg {
-    name: "output_dim0"
-    description: "dimension 0 of \"data\" passed to SparseSegmentMean op."
-    type: DT_INT32
-  }
-  output_arg {
-    name: "output"
-    type_attr: "T"
-  }
-  attr {
-    name: "T"
-    type: "type"
-    allowed_values {
-      list {
-        type: DT_FLOAT
-        type: DT_DOUBLE
-      }
-    }
-  }
-  summary: "Computes gradients for SparseSegmentMean."
-  description: "Returns tensor \"output\" with same shape as grad, except for dimension 0 whose\nvalue is output_dim0."
-}
-op {
-  name: "SparseSegmentSqrtN"
-  input_arg {
-    name: "data"
-    type_attr: "T"
-  }
-  input_arg {
-    name: "indices"
-    description: "A 1-D tensor. Has same rank as `segment_ids`."
-    type: DT_INT32
-  }
-  input_arg {
-    name: "segment_ids"
-    description: "A 1-D tensor. Values should be sorted and can be repeated."
-    type: DT_INT32
-  }
-  output_arg {
-    name: "output"
-    description: "Has same shape as data, except for dimension 0 which\nhas size `k`, the number of segments."
-    type_attr: "T"
-  }
-  attr {
-    name: "T"
-    type: "type"
-    allowed_values {
-      list {
-        type: DT_FLOAT
-        type: DT_DOUBLE
-      }
-    }
-  }
-  summary: "Computes the sum along sparse segments of a tensor divided by the sqrt of N."
-  description: "N is the size of the segment being reduced.\n\nRead [the section on\nSegmentation](../../api_docs/python/math_ops.md#segmentation) for an explanation\nof segments."
-}
-op {
-  name: "SparseSegmentSqrtNGrad"
-  input_arg {
-    name: "grad"
-    description: "gradient propagated to the SparseSegmentSqrtN op."
-    type_attr: "T"
-  }
-  input_arg {
-    name: "indices"
-    description: "indices passed to the corresponding SparseSegmentSqrtN op."
-    type: DT_INT32
-  }
-  input_arg {
-    name: "segment_ids"
-    description: "segment_ids passed to the corresponding SparseSegmentSqrtN op."
-    type: DT_INT32
-  }
-  input_arg {
-    name: "output_dim0"
-    description: "dimension 0 of \"data\" passed to SparseSegmentSqrtN op."
-    type: DT_INT32
-  }
-  output_arg {
-    name: "output"
-    type_attr: "T"
-  }
-  attr {
-    name: "T"
-    type: "type"
-    allowed_values {
-      list {
-        type: DT_FLOAT
-        type: DT_DOUBLE
-      }
-    }
-  }
-  summary: "Computes gradients for SparseSegmentSqrtN."
-  description: "Returns tensor \"output\" with same shape as grad, except for dimension 0 whose\nvalue is output_dim0."
-}
-op {
-  name: "SparseSegmentSum"
-  input_arg {
-    name: "data"
-    type_attr: "T"
-  }
-  input_arg {
-    name: "indices"
-    description: "A 1-D tensor. Has same rank as `segment_ids`."
-    type: DT_INT32
-  }
-  input_arg {
-    name: "segment_ids"
-    description: "A 1-D tensor. Values should be sorted and can be repeated."
-    type: DT_INT32
-  }
-  output_arg {
-    name: "output"
-    description: "Has same shape as data, except for dimension 0 which\nhas size `k`, the number of segments."
-    type_attr: "T"
-  }
-  attr {
-    name: "T"
-    type: "type"
-    allowed_values {
-      list {
-        type: DT_FLOAT
-        type: DT_DOUBLE
-        type: DT_INT32
-        type: DT_INT64
-        type: DT_UINT8
-        type: DT_INT16
-        type: DT_INT8
-        type: DT_UINT16
-        type: DT_HALF
-      }
-    }
-  }
-  summary: "Computes the sum along sparse segments of a tensor."
-  description: "Read [the section on\nSegmentation](../../api_docs/python/math_ops.md#segmentation) for an explanation\nof segments.\n\nLike `SegmentSum`, but `segment_ids` can have rank less than `data`\'s first\ndimension, selecting a subset of dimension 0, specified by `indices`.\n\nFor example:\n\n```prettyprint\nc = tf.constant([[1,2,3,4], [-1,-2,-3,-4], [5,6,7,8]])\n\n# Select two rows, one segment.\ntf.sparse_segment_sum(c, tf.constant([0, 1]), tf.constant([0, 0]))\n  ==> [[0 0 0 0]]\n\n# Select two rows, two segment.\ntf.sparse_segment_sum(c, tf.constant([0, 1]), tf.constant([0, 1]))\n  ==> [[ 1  2  3  4]\n       [-1 -2 -3 -4]]\n\n# Select all rows, two segments.\ntf.sparse_segment_sum(c, tf.constant([0, 1, 2]), tf.constant([0, 0, 1]))\n  ==> [[0 0 0 0]\n       [5 6 7 8]]\n\n# Which is equivalent to:\ntf.segment_sum(c, tf.constant([0, 0, 1]))\n```"
-}
-op {
-  name: "SparseSoftmaxCrossEntropyWithLogits"
-  input_arg {
-    name: "features"
-    description: "batch_size x num_classes matrix"
-    type_attr: "T"
-  }
-  input_arg {
-    name: "labels"
-    description: "batch_size vector with values in [0, num_classes).\nThis is the label for the given minibatch entry."
-    type_attr: "Tlabels"
-  }
-  output_arg {
-    name: "loss"
-    description: "Per example loss (batch_size vector)."
-    type_attr: "T"
-  }
-  output_arg {
-    name: "backprop"
-    description: "backpropagated gradients (batch_size x num_classes matrix)."
-    type_attr: "T"
-  }
-  attr {
-    name: "T"
-    type: "type"
-    allowed_values {
-      list {
-        type: DT_FLOAT
-        type: DT_DOUBLE
-      }
-    }
-  }
-  attr {
-    name: "Tlabels"
-    type: "type"
-    default_value {
-      type: DT_INT64
-    }
-    allowed_values {
-      list {
-        type: DT_INT32
-        type: DT_INT64
-      }
-    }
-  }
-  summary: "Computes softmax cross entropy cost and gradients to backpropagate."
-  description: "Unlike `SoftmaxCrossEntropyWithLogits`, this operation does not accept\na matrix of label probabilities, but rather a single label per row\nof features.  This label is considered to have probability 1.0 for the\ngiven row.\n\nInputs are the logits, not probabilities."
-}
-op {
-  name: "SparseSplit"
-  input_arg {
-    name: "split_dim"
-    description: "0-D.  The dimension along which to split.  Must be in the range\n`[0, rank(shape))`."
-    type: DT_INT64
-  }
-  input_arg {
-    name: "indices"
-    description: "2-D tensor represents the indices of the sparse tensor."
-    type: DT_INT64
-  }
-  input_arg {
-    name: "values"
-    description: "1-D tensor represents the values of the sparse tensor."
-    type_attr: "T"
-  }
-  input_arg {
-    name: "shape"
-    description: "1-D. tensor represents the shape of the sparse tensor.\noutput indices: A list of 1-D tensors represents the indices of the output\nsparse tensors."
-    type: DT_INT64
-  }
-  output_arg {
-    name: "output_indices"
-    type: DT_INT64
-    number_attr: "num_split"
-  }
-  output_arg {
-    name: "output_values"
-    description: "A list of 1-D tensors represents the values of the output sparse\ntensors."
-    type_attr: "T"
-    number_attr: "num_split"
-  }
-  output_arg {
-    name: "output_shape"
-    description: "A list of 1-D tensors represents the shape of the output sparse\ntensors."
-    type: DT_INT64
-    number_attr: "num_split"
-  }
-  attr {
-    name: "num_split"
-    type: "int"
-    description: "The number of ways to split."
-    has_minimum: true
-    minimum: 1
-  }
-  attr {
-    name: "T"
-    type: "type"
-  }
-  summary: "Split a `SparseTensor` into `num_split` tensors along one dimension."
-  description: "If the `shape[split_dim]` is not an integer multiple of `num_split`. Slices\n`[0 : shape[split_dim] % num_split]` gets one extra dimension.\nFor example, if `split_dim = 1` and `num_split = 2` and the input is\n\n    input_tensor = shape = [2, 7]\n    [    a   d e  ]\n    [b c          ]\n\nGraphically the output tensors are:\n\n    output_tensor[0] = shape = [2, 4]\n    [    a  ]\n    [b c    ]\n\n    output_tensor[1] = shape = [2, 3]\n    [ d e  ]\n    [      ]"
-}
-op {
-  name: "SparseTensorDenseMatMul"
-  input_arg {
-    name: "a_indices"
-    description: "2-D.  The `indices` of the `SparseTensor`, size `[nnz, 2]` Matrix."
-    type: DT_INT64
-  }
-  input_arg {
-    name: "a_values"
-    description: "1-D.  The `values` of the `SparseTensor`, size `[nnz]` Vector."
-    type_attr: "T"
-  }
-  input_arg {
-    name: "a_shape"
-    description: "1-D.  The `shape` of the `SparseTensor`, size `[2]` Vector."
-    type: DT_INT64
-  }
-  input_arg {
-    name: "b"
-    description: "2-D.  A dense Matrix."
-    type_attr: "T"
-  }
-  output_arg {
-    name: "product"
-    type_attr: "T"
-  }
-  attr {
-    name: "T"
-    type: "type"
-  }
-  attr {
-    name: "adjoint_a"
-    type: "bool"
-    default_value {
-      b: false
-    }
-    description: "Use the adjoint of A in the matrix multiply.  If A is complex, this\nis transpose(conj(A)).  Otherwise it\'s transpose(A)."
-  }
-  attr {
-    name: "adjoint_b"
-    type: "bool"
-    default_value {
-      b: false
-    }
-    description: "Use the adjoint of B in the matrix multiply.  If B is complex, this\nis transpose(conj(B)).  Otherwise it\'s transpose(B)."
-  }
-  summary: "Multiply SparseTensor (of rank 2) \"A\" by dense matrix \"B\"."
-  description: "No validity checking is performed on the indices of A.  However, the following\ninput format is recommended for optimal behavior:\n\nif adjoint_a == false:\n  A should be sorted in lexicographically increasing order.  Use SparseReorder\n  if you\'re not sure.\nif adjoint_a == true:\n  A should be sorted in order of increasing dimension 1 (i.e., \"column major\"\n  order instead of \"row major\" order)."
-}
-op {
-  name: "SparseToDense"
-  input_arg {
-    name: "sparse_indices"
-    description: "0-D, 1-D, or 2-D.  `sparse_indices[i]` contains the complete\nindex where `sparse_values[i]` will be placed."
+    description: "A vector of indices into the first dimension of var and accum."
     type_attr: "Tindices"
   }
   input_arg {
-    name: "output_shape"
-    description: "1-D.  Shape of the dense output tensor."
-    type_attr: "Tindices"
-  }
-  input_arg {
-    name: "sparse_values"
-    description: "1-D.  Values corresponding to each row of `sparse_indices`,\nor a scalar value to be used for all sparse indices."
-    type_attr: "T"
-  }
-  input_arg {
-    name: "default_value"
-    description: "Scalar value to set for indices not specified in\n`sparse_indices`."
-    type_attr: "T"
-  }
-  output_arg {
-    name: "dense"
-    description: "Dense output tensor of shape `output_shape`."
-    type_attr: "T"
-  }
-  attr {
-    name: "validate_indices"
-    type: "bool"
-    default_value {
-      b: true
-    }
-    description: "If true, indices are checked to make sure they are sorted in\nlexicographic order and that there are no repeats."
-  }
-  attr {
-    name: "T"
-    type: "type"
-  }
-  attr {
-    name: "Tindices"
-    type: "type"
-    allowed_values {
-      list {
-        type: DT_INT32
-        type: DT_INT64
-      }
-    }
-  }
-  summary: "Converts a sparse representation into a dense tensor."
-  description: "Builds an array `dense` with shape `output_shape` such that\n\n```prettyprint\n# If sparse_indices is scalar\ndense[i] = (i == sparse_indices ? sparse_values : default_value)\n\n# If sparse_indices is a vector, then for each i\ndense[sparse_indices[i]] = sparse_values[i]\n\n# If sparse_indices is an n by d matrix, then for each i in [0, n)\ndense[sparse_indices[i][0], ..., sparse_indices[i][d-1]] = sparse_values[i]\n```\n\nAll other values in `dense` are set to `default_value`.  If `sparse_values` is a\nscalar, all sparse indices are set to this single value.\n\nIndices should be sorted in lexicographic order, and indices must not\ncontain any repeats. If `validate_indices` is true, these properties\nare checked during execution."
-}
-op {
-  name: "Split"
-  input_arg {
-    name: "split_dim"
-    description: "0-D.  The dimension along which to split.  Must be in the range\n`[0, rank(value))`."
-    type: DT_INT32
-  }
-  input_arg {
-    name: "value"
-    description: "The tensor to split."
-    type_attr: "T"
-  }
-  output_arg {
-    name: "output"
-    description: "They are identically shaped tensors, whose shape matches that of `value`\nexcept along `split_dim`, where their sizes are\n`values.shape[split_dim] / num_split`."
-    type_attr: "T"
-    number_attr: "num_split"
-  }
-  attr {
-    name: "num_split"
-    type: "int"
-    description: "The number of ways to split.  Must evenly divide\n`value.shape[split_dim]`."
-    has_minimum: true
-    minimum: 1
-  }
-  attr {
-    name: "T"
-    type: "type"
-  }
-  summary: "Splits a tensor into `num_split` tensors along one dimension."
-}
-op {
-  name: "Sqrt"
-  input_arg {
-    name: "x"
-    type_attr: "T"
-  }
-  output_arg {
-    name: "y"
-    type_attr: "T"
-  }
-  attr {
-    name: "T"
-    type: "type"
-    allowed_values {
-      list {
-        type: DT_FLOAT
-        type: DT_DOUBLE
-        type: DT_INT32
-        type: DT_COMPLEX64
-        type: DT_INT64
-      }
-    }
-  }
-  summary: "Computes square root of x element-wise."
-  description: "I.e., \\\\(y = \\sqrt{x} = x^{1/2}\\\\)."
-}
-op {
-  name: "Square"
-  input_arg {
-    name: "x"
-    type_attr: "T"
-  }
-  output_arg {
-    name: "y"
-    type_attr: "T"
-  }
-  attr {
-    name: "T"
-    type: "type"
-    allowed_values {
-      list {
-        type: DT_FLOAT
-        type: DT_DOUBLE
-        type: DT_INT32
-        type: DT_COMPLEX64
-        type: DT_INT64
-      }
-    }
-  }
-  summary: "Computes square of x element-wise."
-  description: "I.e., \\\\(y = x * x = x^2\\\\)."
-}
-op {
-  name: "SquaredDifference"
-  input_arg {
-    name: "x"
-    type_attr: "T"
-  }
-  input_arg {
-    name: "y"
-    type_attr: "T"
-  }
-  output_arg {
-    name: "z"
-    type_attr: "T"
-  }
-  attr {
-    name: "T"
-    type: "type"
-    allowed_values {
-      list {
-        type: DT_FLOAT
-        type: DT_DOUBLE
-        type: DT_INT32
-        type: DT_COMPLEX64
-        type: DT_INT64
-      }
-    }
-  }
-  summary: "Returns (x - y)(x - y) element-wise."
-  is_commutative: true
-}
-op {
-  name: "Squeeze"
-  input_arg {
-    name: "input"
-    description: "The `input` to squeeze."
-    type_attr: "T"
-  }
-  output_arg {
-    name: "output"
-    description: "Contains the same data as `input`, but has one or more dimensions of\nsize 1 removed."
-    type_attr: "T"
-  }
-  attr {
-    name: "T"
-    type: "type"
-  }
-  attr {
-    name: "squeeze_dims"
-    type: "list(int)"
-    default_value {
-      list {
-      }
-    }
-    description: "If specified, only squeezes the dimensions listed. The dimension\nindex starts at 0. It is an error to squeeze a dimension that is not 1."
-    has_minimum: true
-  }
-  summary: "Removes dimensions of size 1 from the shape of a tensor."
-  description: "Given a tensor `input`, this operation returns a tensor of the same type with\nall dimensions of size 1 removed. If you don\'t want to remove all size 1\ndimensions, you can remove specific size 1 dimensions by specifying\n`squeeze_dims`.\n\nFor example:\n\n```prettyprint\n# \'t\' is a tensor of shape [1, 2, 1, 3, 1, 1]\nshape(squeeze(t)) ==> [2, 3]\n```\n\nOr, to remove specific size 1 dimensions:\n\n```prettyprint\n# \'t\' is a tensor of shape [1, 2, 1, 3, 1, 1]\nshape(squeeze(t, [2, 4])) ==> [1, 2, 3, 1]\n```"
-}
-op {
-  name: "Stack"
-  output_arg {
-    name: "handle"
-    description: "The handle to the stack."
-    type: DT_STRING
+    name: "momentum"
+    description: "Momentum. Must be a scalar."
+    type_attr: "T"
+  }
+  output_arg {
+    name: "out"
+    description: "Same as \"var\"."
+    type_attr: "T"
     is_ref: true
-  }
-  attr {
-    name: "elem_type"
-    type: "type"
-    description: "The type of the elements on the stack."
-  }
-  attr {
-    name: "stack_name"
-    type: "string"
-    default_value {
-      s: ""
-    }
-    description: "Overrides the name used for the temporary stack resource. Default\nvalue is the name of the \'Stack\' op (which is guaranteed unique)."
-  }
-  summary: "A stack that produces elements in first-in last-out order."
-  is_stateful: true
-}
-op {
-  name: "StackClose"
-  input_arg {
-    name: "handle"
-    description: "The handle to a stack."
-    type: DT_STRING
-    is_ref: true
-  }
-  summary: "Delete the stack from its resource container."
-}
-op {
-  name: "StackPop"
-  input_arg {
-    name: "handle"
-    description: "The handle to a stack."
-    type: DT_STRING
-    is_ref: true
-  }
-  output_arg {
-    name: "elem"
-    description: "The tensor that is popped from the top of the stack."
-    type_attr: "elem_type"
-  }
-  attr {
-    name: "elem_type"
-    type: "type"
-    description: "The type of the elem that is popped."
-  }
-  summary: "Pop the element at the top of the stack."
-}
-op {
-  name: "StackPush"
-  input_arg {
-    name: "handle"
-    description: "The handle to a stack."
-    type: DT_STRING
-    is_ref: true
-  }
-  input_arg {
-    name: "elem"
-    description: "The tensor to be pushed onto the stack."
-    type_attr: "T"
-  }
-  output_arg {
-    name: "output"
-    description: "The same tensor as the input \'elem\'."
-    type_attr: "T"
-  }
-  attr {
-    name: "T"
-    type: "type"
-  }
-  attr {
-    name: "swap_memory"
-    type: "bool"
-    default_value {
-      b: false
-    }
-    description: "Swap `elem` to CPU. Default to false."
-  }
-  summary: "Push an element onto the stack."
-}
-op {
-  name: "StopGradient"
-  input_arg {
-    name: "input"
-    type_attr: "T"
-  }
-  output_arg {
-    name: "output"
-    type_attr: "T"
-  }
-  attr {
-    name: "T"
-    type: "type"
-  }
-  summary: "Stops gradient computation."
-  description: "When executed in a graph, this op outputs its input tensor as-is.\n\nWhen building ops to compute gradients, this op prevents the contribution of\nits inputs to be taken into account.  Normally, the gradient generator adds ops\nto a graph to compute the derivatives of a specified \'loss\' by recursively\nfinding out inputs that contributed to its computation.  If you insert this op\nin the graph it inputs are masked from the gradient generator.  They are not\ntaken into account for computing gradients.\n\nThis is useful any time you want to compute a value with TensorFlow but need\nto pretend that the value was a constant. Some examples include:\n\n*  The *EM* algorithm where the *M-step* should not involve backpropagation\n   through the output of the *E-step*.\n*  Contrastive divergence training of Boltzmann machines where, when\n   differentiating the energy function, the training must not backpropagate\n   through the graph that generated the samples from the model.\n*  Adversarial training, where no backprop should happen through the adversarial\n   example generation process."
-}
-op {
-  name: "StringToHashBucket"
-  input_arg {
-    name: "string_tensor"
-    type: DT_STRING
-  }
-  output_arg {
-    name: "output"
-    description: "A Tensor of the same shape as the input `string_tensor`."
-    type: DT_INT64
-  }
-  attr {
-    name: "num_buckets"
-    type: "int"
-    description: "The number of buckets."
-    has_minimum: true
-    minimum: 1
-  }
-  summary: "Converts each string in the input Tensor to its hash mod by a number of buckets."
-  description: "The hash function is deterministic on the content of the string within the\nprocess.\n\nNote that the hash function may change from time to time."
-}
-op {
-  name: "StringToNumber"
-  input_arg {
-    name: "string_tensor"
-    type: DT_STRING
-  }
-  output_arg {
-    name: "output"
-    description: "A Tensor of the same shape as the input `string_tensor`."
-    type_attr: "out_type"
-  }
-  attr {
-    name: "out_type"
-    type: "type"
-    default_value {
-      type: DT_FLOAT
-    }
-    description: "The numeric type to interpret each string in string_tensor as."
-    allowed_values {
-      list {
-        type: DT_FLOAT
-        type: DT_INT32
-      }
-    }
-  }
-  summary: "Converts each string in the input Tensor to the specified numeric type."
-  description: "(Note that int32 overflow results in an error while float overflow\nresults in a rounded value.)"
-}
-op {
-  name: "Sub"
-  input_arg {
-    name: "x"
-    type_attr: "T"
-  }
-  input_arg {
-    name: "y"
-    type_attr: "T"
-  }
-  output_arg {
-    name: "z"
-    type_attr: "T"
-  }
-  attr {
-    name: "T"
-    type: "type"
-    allowed_values {
-      list {
-        type: DT_FLOAT
-        type: DT_DOUBLE
-        type: DT_INT32
-        type: DT_COMPLEX64
-        type: DT_INT64
-      }
-    }
-  }
-  summary: "Returns x - y element-wise."
-}
-op {
-  name: "Sum"
-  input_arg {
-    name: "input"
-    description: "The tensor to reduce."
-    type_attr: "T"
-  }
-  input_arg {
-    name: "reduction_indices"
-    description: "The dimensions to reduce."
-    type: DT_INT32
-  }
-  output_arg {
-    name: "output"
-    description: "The reduced tensor."
-    type_attr: "T"
-  }
-  attr {
-    name: "keep_dims"
-    type: "bool"
-    default_value {
-      b: false
-    }
-    description: "If true, retain reduced dimensions with length 1."
   }
   attr {
     name: "T"
@@ -10726,6 +9644,919 @@
       }
     }
   }
+  attr {
+    name: "Tindices"
+    type: "type"
+    allowed_values {
+      list {
+        type: DT_INT32
+        type: DT_INT64
+      }
+    }
+  }
+  attr {
+    name: "use_locking"
+    type: "bool"
+    default_value {
+      b: false
+    }
+    description: "If True, updating of the var and accum tensors will be protected by\na lock; otherwise the behavior is undefined, but may exhibit less contention."
+  }
+  summary: "Update relevant entries in \'*var\' and \'*accum\' according to the momentum scheme."
+  description: "That is for rows we have grad for, we update var and accum as follows:\n\naccum = accum * momentum + grad\nvar -= lr * accum"
+}
+op {
+  name: "SparseConcat"
+  input_arg {
+    name: "indices"
+    description: "2-D.  Indices of each input `SparseTensor`."
+    type: DT_INT64
+    number_attr: "N"
+  }
+  input_arg {
+    name: "values"
+    description: "1-D.  Non-empty values of each `SparseTensor`."
+    type_attr: "T"
+    number_attr: "N"
+  }
+  input_arg {
+    name: "shapes"
+    description: "1-D.  Shapes of each `SparseTensor`."
+    type: DT_INT64
+    number_attr: "N"
+  }
+  output_arg {
+    name: "output_indices"
+    description: "2-D.  Indices of the concatenated `SparseTensor`."
+    type: DT_INT64
+  }
+  output_arg {
+    name: "output_values"
+    description: "1-D.  Non-empty values of the concatenated `SparseTensor`."
+    type_attr: "T"
+  }
+  output_arg {
+    name: "output_shape"
+    description: "1-D.  Shape of the concatenated `SparseTensor`."
+    type: DT_INT64
+  }
+  attr {
+    name: "concat_dim"
+    type: "int"
+    description: "Dimension to concatenate along."
+    has_minimum: true
+  }
+  attr {
+    name: "N"
+    type: "int"
+    has_minimum: true
+    minimum: 2
+  }
+  attr {
+    name: "T"
+    type: "type"
+  }
+  summary: "Concatenates a list of `SparseTensor` along the specified dimension."
+  description: "Concatenation is with respect to the dense versions of these sparse tensors.\nIt is assumed that each input is a `SparseTensor` whose elements are ordered\nalong increasing dimension number.\n\nAll inputs\' shapes must match, except for the concat dimension.  The\n`indices`, `values`, and `shapes` lists must have the same length.\n\nThe output shape is identical to the inputs\', except along the concat\ndimension, where it is the sum of the inputs\' sizes along that dimension.\n\nThe output elements will be resorted to preserve the sort order along\nincreasing dimension number.\n\nThis op runs in `O(M log M)` time, where `M` is the total number of non-empty\nvalues across all inputs. This is due to the need for an internal sort in\norder to concatenate efficiently across an arbitrary dimension.\n\nFor example, if `concat_dim = 1` and the inputs are\n\n    sp_inputs[0]: shape = [2, 3]\n    [0, 2]: \"a\"\n    [1, 0]: \"b\"\n    [1, 1]: \"c\"\n\n    sp_inputs[1]: shape = [2, 4]\n    [0, 1]: \"d\"\n    [0, 2]: \"e\"\n\nthen the output will be\n\n    shape = [2, 7]\n    [0, 2]: \"a\"\n    [0, 4]: \"d\"\n    [0, 5]: \"e\"\n    [1, 0]: \"b\"\n    [1, 1]: \"c\"\n\nGraphically this is equivalent to doing\n\n    [    a] concat [  d e  ] = [    a   d e  ]\n    [b c  ]        [       ]   [b c          ]"
+}
+op {
+  name: "SparseMatMul"
+  input_arg {
+    name: "a"
+    type: DT_FLOAT
+  }
+  input_arg {
+    name: "b"
+    type: DT_FLOAT
+  }
+  output_arg {
+    name: "product"
+    type: DT_FLOAT
+  }
+  attr {
+    name: "transpose_a"
+    type: "bool"
+    default_value {
+      b: false
+    }
+  }
+  attr {
+    name: "transpose_b"
+    type: "bool"
+    default_value {
+      b: false
+    }
+  }
+  attr {
+    name: "a_is_sparse"
+    type: "bool"
+    default_value {
+      b: false
+    }
+  }
+  attr {
+    name: "b_is_sparse"
+    type: "bool"
+    default_value {
+      b: false
+    }
+  }
+  summary: "Multiply matrix \"a\" by matrix \"b\"."
+  description: "The inputs must be two-dimensional matrices and the inner dimension of \"a\" must\nmatch the outer dimension of \"b\". This op is optimized for the case where at\nleast one of \"a\" or \"b\" is sparse. The breakeven for using this versus a dense\nmatrix multiply on one platform was 30% zero values in the sparse matrix."
+}
+op {
+  name: "SparseReorder"
+  input_arg {
+    name: "input_indices"
+    description: "2-D.  `N x R` matrix with the indices of non-empty values in a\nSparseTensor, possibly not in canonical ordering."
+    type: DT_INT64
+  }
+  input_arg {
+    name: "input_values"
+    description: "1-D.  `N` non-empty values corresponding to `input_indices`."
+    type_attr: "T"
+  }
+  input_arg {
+    name: "input_shape"
+    description: "1-D.  Shape of the input SparseTensor."
+    type: DT_INT64
+  }
+  output_arg {
+    name: "output_indices"
+    description: "2-D.  `N x R` matrix with the same indices as input_indices, but\nin canonical row-major ordering."
+    type: DT_INT64
+  }
+  output_arg {
+    name: "output_values"
+    description: "1-D.  `N` non-empty values corresponding to `output_indices`."
+    type_attr: "T"
+  }
+  attr {
+    name: "T"
+    type: "type"
+  }
+  summary: "Reorders a SparseTensor into the canonical, row-major ordering."
+  description: "Note that by convention, all sparse ops preserve the canonical ordering along\nincreasing dimension number. The only time ordering can be violated is during\nmanual manipulation of the indices and values vectors to add entries.\n\nReordering does not affect the shape of the SparseTensor.\n\nIf the tensor has rank `R` and `N` non-empty values, `input_indices` has\nshape `[N, R]`, input_values has length `N`, and input_shape has length `R`."
+}
+op {
+  name: "SparseSegmentMean"
+  input_arg {
+    name: "data"
+    type_attr: "T"
+  }
+  input_arg {
+    name: "indices"
+    description: "A 1-D tensor. Has same rank as `segment_ids`."
+    type: DT_INT32
+  }
+  input_arg {
+    name: "segment_ids"
+    description: "A 1-D tensor. Values should be sorted and can be repeated."
+    type: DT_INT32
+  }
+  output_arg {
+    name: "output"
+    description: "Has same shape as data, except for dimension 0 which\nhas size `k`, the number of segments."
+    type_attr: "T"
+  }
+  attr {
+    name: "T"
+    type: "type"
+    allowed_values {
+      list {
+        type: DT_FLOAT
+        type: DT_DOUBLE
+      }
+    }
+  }
+  summary: "Computes the mean along sparse segments of a tensor."
+  description: "Read [the section on\nSegmentation](../../api_docs/python/math_ops.md#segmentation) for an explanation\nof segments.\n\nLike `SegmentMean`, but `segment_ids` can have rank less than `data`\'s first\ndimension, selecting a subset of dimension 0, specified by `indices`."
+}
+op {
+  name: "SparseSegmentMeanGrad"
+  input_arg {
+    name: "grad"
+    description: "gradient propagated to the SparseSegmentMean op."
+    type_attr: "T"
+  }
+  input_arg {
+    name: "indices"
+    description: "indices passed to the corresponding SparseSegmentMean op."
+    type: DT_INT32
+  }
+  input_arg {
+    name: "segment_ids"
+    description: "segment_ids passed to the corresponding SparseSegmentMean op."
+    type: DT_INT32
+  }
+  input_arg {
+    name: "output_dim0"
+    description: "dimension 0 of \"data\" passed to SparseSegmentMean op."
+    type: DT_INT32
+  }
+  output_arg {
+    name: "output"
+    type_attr: "T"
+  }
+  attr {
+    name: "T"
+    type: "type"
+    allowed_values {
+      list {
+        type: DT_FLOAT
+        type: DT_DOUBLE
+      }
+    }
+  }
+  summary: "Computes gradients for SparseSegmentMean."
+  description: "Returns tensor \"output\" with same shape as grad, except for dimension 0 whose\nvalue is output_dim0."
+}
+op {
+  name: "SparseSegmentSqrtN"
+  input_arg {
+    name: "data"
+    type_attr: "T"
+  }
+  input_arg {
+    name: "indices"
+    description: "A 1-D tensor. Has same rank as `segment_ids`."
+    type: DT_INT32
+  }
+  input_arg {
+    name: "segment_ids"
+    description: "A 1-D tensor. Values should be sorted and can be repeated."
+    type: DT_INT32
+  }
+  output_arg {
+    name: "output"
+    description: "Has same shape as data, except for dimension 0 which\nhas size `k`, the number of segments."
+    type_attr: "T"
+  }
+  attr {
+    name: "T"
+    type: "type"
+    allowed_values {
+      list {
+        type: DT_FLOAT
+        type: DT_DOUBLE
+      }
+    }
+  }
+  summary: "Computes the sum along sparse segments of a tensor divided by the sqrt of N."
+  description: "N is the size of the segment being reduced.\n\nRead [the section on\nSegmentation](../../api_docs/python/math_ops.md#segmentation) for an explanation\nof segments."
+}
+op {
+  name: "SparseSegmentSqrtNGrad"
+  input_arg {
+    name: "grad"
+    description: "gradient propagated to the SparseSegmentSqrtN op."
+    type_attr: "T"
+  }
+  input_arg {
+    name: "indices"
+    description: "indices passed to the corresponding SparseSegmentSqrtN op."
+    type: DT_INT32
+  }
+  input_arg {
+    name: "segment_ids"
+    description: "segment_ids passed to the corresponding SparseSegmentSqrtN op."
+    type: DT_INT32
+  }
+  input_arg {
+    name: "output_dim0"
+    description: "dimension 0 of \"data\" passed to SparseSegmentSqrtN op."
+    type: DT_INT32
+  }
+  output_arg {
+    name: "output"
+    type_attr: "T"
+  }
+  attr {
+    name: "T"
+    type: "type"
+    allowed_values {
+      list {
+        type: DT_FLOAT
+        type: DT_DOUBLE
+      }
+    }
+  }
+  summary: "Computes gradients for SparseSegmentSqrtN."
+  description: "Returns tensor \"output\" with same shape as grad, except for dimension 0 whose\nvalue is output_dim0."
+}
+op {
+  name: "SparseSegmentSum"
+  input_arg {
+    name: "data"
+    type_attr: "T"
+  }
+  input_arg {
+    name: "indices"
+    description: "A 1-D tensor. Has same rank as `segment_ids`."
+    type: DT_INT32
+  }
+  input_arg {
+    name: "segment_ids"
+    description: "A 1-D tensor. Values should be sorted and can be repeated."
+    type: DT_INT32
+  }
+  output_arg {
+    name: "output"
+    description: "Has same shape as data, except for dimension 0 which\nhas size `k`, the number of segments."
+    type_attr: "T"
+  }
+  attr {
+    name: "T"
+    type: "type"
+    allowed_values {
+      list {
+        type: DT_FLOAT
+        type: DT_DOUBLE
+        type: DT_INT32
+        type: DT_INT64
+        type: DT_UINT8
+        type: DT_INT16
+        type: DT_INT8
+        type: DT_UINT16
+        type: DT_HALF
+      }
+    }
+  }
+  summary: "Computes the sum along sparse segments of a tensor."
+  description: "Read [the section on\nSegmentation](../../api_docs/python/math_ops.md#segmentation) for an explanation\nof segments.\n\nLike `SegmentSum`, but `segment_ids` can have rank less than `data`\'s first\ndimension, selecting a subset of dimension 0, specified by `indices`.\n\nFor example:\n\n```prettyprint\nc = tf.constant([[1,2,3,4], [-1,-2,-3,-4], [5,6,7,8]])\n\n# Select two rows, one segment.\ntf.sparse_segment_sum(c, tf.constant([0, 1]), tf.constant([0, 0]))\n  ==> [[0 0 0 0]]\n\n# Select two rows, two segment.\ntf.sparse_segment_sum(c, tf.constant([0, 1]), tf.constant([0, 1]))\n  ==> [[ 1  2  3  4]\n       [-1 -2 -3 -4]]\n\n# Select all rows, two segments.\ntf.sparse_segment_sum(c, tf.constant([0, 1, 2]), tf.constant([0, 0, 1]))\n  ==> [[0 0 0 0]\n       [5 6 7 8]]\n\n# Which is equivalent to:\ntf.segment_sum(c, tf.constant([0, 0, 1]))\n```"
+}
+op {
+  name: "SparseSoftmaxCrossEntropyWithLogits"
+  input_arg {
+    name: "features"
+    description: "batch_size x num_classes matrix"
+    type_attr: "T"
+  }
+  input_arg {
+    name: "labels"
+    description: "batch_size vector with values in [0, num_classes).\nThis is the label for the given minibatch entry."
+    type_attr: "Tlabels"
+  }
+  output_arg {
+    name: "loss"
+    description: "Per example loss (batch_size vector)."
+    type_attr: "T"
+  }
+  output_arg {
+    name: "backprop"
+    description: "backpropagated gradients (batch_size x num_classes matrix)."
+    type_attr: "T"
+  }
+  attr {
+    name: "T"
+    type: "type"
+    allowed_values {
+      list {
+        type: DT_FLOAT
+        type: DT_DOUBLE
+      }
+    }
+  }
+  attr {
+    name: "Tlabels"
+    type: "type"
+    default_value {
+      type: DT_INT64
+    }
+    allowed_values {
+      list {
+        type: DT_INT32
+        type: DT_INT64
+      }
+    }
+  }
+  summary: "Computes softmax cross entropy cost and gradients to backpropagate."
+  description: "Unlike `SoftmaxCrossEntropyWithLogits`, this operation does not accept\na matrix of label probabilities, but rather a single label per row\nof features.  This label is considered to have probability 1.0 for the\ngiven row.\n\nInputs are the logits, not probabilities."
+}
+op {
+  name: "SparseSplit"
+  input_arg {
+    name: "split_dim"
+    description: "0-D.  The dimension along which to split.  Must be in the range\n`[0, rank(shape))`."
+    type: DT_INT64
+  }
+  input_arg {
+    name: "indices"
+    description: "2-D tensor represents the indices of the sparse tensor."
+    type: DT_INT64
+  }
+  input_arg {
+    name: "values"
+    description: "1-D tensor represents the values of the sparse tensor."
+    type_attr: "T"
+  }
+  input_arg {
+    name: "shape"
+    description: "1-D. tensor represents the shape of the sparse tensor.\noutput indices: A list of 1-D tensors represents the indices of the output\nsparse tensors."
+    type: DT_INT64
+  }
+  output_arg {
+    name: "output_indices"
+    type: DT_INT64
+    number_attr: "num_split"
+  }
+  output_arg {
+    name: "output_values"
+    description: "A list of 1-D tensors represents the values of the output sparse\ntensors."
+    type_attr: "T"
+    number_attr: "num_split"
+  }
+  output_arg {
+    name: "output_shape"
+    description: "A list of 1-D tensors represents the shape of the output sparse\ntensors."
+    type: DT_INT64
+    number_attr: "num_split"
+  }
+  attr {
+    name: "num_split"
+    type: "int"
+    description: "The number of ways to split."
+    has_minimum: true
+    minimum: 1
+  }
+  attr {
+    name: "T"
+    type: "type"
+  }
+  summary: "Split a `SparseTensor` into `num_split` tensors along one dimension."
+  description: "If the `shape[split_dim]` is not an integer multiple of `num_split`. Slices\n`[0 : shape[split_dim] % num_split]` gets one extra dimension.\nFor example, if `split_dim = 1` and `num_split = 2` and the input is\n\n    input_tensor = shape = [2, 7]\n    [    a   d e  ]\n    [b c          ]\n\nGraphically the output tensors are:\n\n    output_tensor[0] = shape = [2, 4]\n    [    a  ]\n    [b c    ]\n\n    output_tensor[1] = shape = [2, 3]\n    [ d e  ]\n    [      ]"
+}
+op {
+  name: "SparseTensorDenseMatMul"
+  input_arg {
+    name: "a_indices"
+    description: "2-D.  The `indices` of the `SparseTensor`, size `[nnz, 2]` Matrix."
+    type: DT_INT64
+  }
+  input_arg {
+    name: "a_values"
+    description: "1-D.  The `values` of the `SparseTensor`, size `[nnz]` Vector."
+    type_attr: "T"
+  }
+  input_arg {
+    name: "a_shape"
+    description: "1-D.  The `shape` of the `SparseTensor`, size `[2]` Vector."
+    type: DT_INT64
+  }
+  input_arg {
+    name: "b"
+    description: "2-D.  A dense Matrix."
+    type_attr: "T"
+  }
+  output_arg {
+    name: "product"
+    type_attr: "T"
+  }
+  attr {
+    name: "T"
+    type: "type"
+  }
+  attr {
+    name: "adjoint_a"
+    type: "bool"
+    default_value {
+      b: false
+    }
+    description: "Use the adjoint of A in the matrix multiply.  If A is complex, this\nis transpose(conj(A)).  Otherwise it\'s transpose(A)."
+  }
+  attr {
+    name: "adjoint_b"
+    type: "bool"
+    default_value {
+      b: false
+    }
+    description: "Use the adjoint of B in the matrix multiply.  If B is complex, this\nis transpose(conj(B)).  Otherwise it\'s transpose(B)."
+  }
+  summary: "Multiply SparseTensor (of rank 2) \"A\" by dense matrix \"B\"."
+  description: "No validity checking is performed on the indices of A.  However, the following\ninput format is recommended for optimal behavior:\n\nif adjoint_a == false:\n  A should be sorted in lexicographically increasing order.  Use SparseReorder\n  if you\'re not sure.\nif adjoint_a == true:\n  A should be sorted in order of increasing dimension 1 (i.e., \"column major\"\n  order instead of \"row major\" order)."
+}
+op {
+  name: "SparseToDense"
+  input_arg {
+    name: "sparse_indices"
+    description: "0-D, 1-D, or 2-D.  `sparse_indices[i]` contains the complete\nindex where `sparse_values[i]` will be placed."
+    type_attr: "Tindices"
+  }
+  input_arg {
+    name: "output_shape"
+    description: "1-D.  Shape of the dense output tensor."
+    type_attr: "Tindices"
+  }
+  input_arg {
+    name: "sparse_values"
+    description: "1-D.  Values corresponding to each row of `sparse_indices`,\nor a scalar value to be used for all sparse indices."
+    type_attr: "T"
+  }
+  input_arg {
+    name: "default_value"
+    description: "Scalar value to set for indices not specified in\n`sparse_indices`."
+    type_attr: "T"
+  }
+  output_arg {
+    name: "dense"
+    description: "Dense output tensor of shape `output_shape`."
+    type_attr: "T"
+  }
+  attr {
+    name: "validate_indices"
+    type: "bool"
+    default_value {
+      b: true
+    }
+    description: "If true, indices are checked to make sure they are sorted in\nlexicographic order and that there are no repeats."
+  }
+  attr {
+    name: "T"
+    type: "type"
+  }
+  attr {
+    name: "Tindices"
+    type: "type"
+    allowed_values {
+      list {
+        type: DT_INT32
+        type: DT_INT64
+      }
+    }
+  }
+  summary: "Converts a sparse representation into a dense tensor."
+  description: "Builds an array `dense` with shape `output_shape` such that\n\n```prettyprint\n# If sparse_indices is scalar\ndense[i] = (i == sparse_indices ? sparse_values : default_value)\n\n# If sparse_indices is a vector, then for each i\ndense[sparse_indices[i]] = sparse_values[i]\n\n# If sparse_indices is an n by d matrix, then for each i in [0, n)\ndense[sparse_indices[i][0], ..., sparse_indices[i][d-1]] = sparse_values[i]\n```\n\nAll other values in `dense` are set to `default_value`.  If `sparse_values` is a\nscalar, all sparse indices are set to this single value.\n\nIndices should be sorted in lexicographic order, and indices must not\ncontain any repeats. If `validate_indices` is true, these properties\nare checked during execution."
+}
+op {
+  name: "Split"
+  input_arg {
+    name: "split_dim"
+    description: "0-D.  The dimension along which to split.  Must be in the range\n`[0, rank(value))`."
+    type: DT_INT32
+  }
+  input_arg {
+    name: "value"
+    description: "The tensor to split."
+    type_attr: "T"
+  }
+  output_arg {
+    name: "output"
+    description: "They are identically shaped tensors, whose shape matches that of `value`\nexcept along `split_dim`, where their sizes are\n`values.shape[split_dim] / num_split`."
+    type_attr: "T"
+    number_attr: "num_split"
+  }
+  attr {
+    name: "num_split"
+    type: "int"
+    description: "The number of ways to split.  Must evenly divide\n`value.shape[split_dim]`."
+    has_minimum: true
+    minimum: 1
+  }
+  attr {
+    name: "T"
+    type: "type"
+  }
+  summary: "Splits a tensor into `num_split` tensors along one dimension."
+}
+op {
+  name: "Sqrt"
+  input_arg {
+    name: "x"
+    type_attr: "T"
+  }
+  output_arg {
+    name: "y"
+    type_attr: "T"
+  }
+  attr {
+    name: "T"
+    type: "type"
+    allowed_values {
+      list {
+        type: DT_FLOAT
+        type: DT_DOUBLE
+        type: DT_INT32
+        type: DT_COMPLEX64
+        type: DT_INT64
+      }
+    }
+  }
+  summary: "Computes square root of x element-wise."
+  description: "I.e., \\\\(y = \\sqrt{x} = x^{1/2}\\\\)."
+}
+op {
+  name: "Square"
+  input_arg {
+    name: "x"
+    type_attr: "T"
+  }
+  output_arg {
+    name: "y"
+    type_attr: "T"
+  }
+  attr {
+    name: "T"
+    type: "type"
+    allowed_values {
+      list {
+        type: DT_FLOAT
+        type: DT_DOUBLE
+        type: DT_INT32
+        type: DT_COMPLEX64
+        type: DT_INT64
+      }
+    }
+  }
+  summary: "Computes square of x element-wise."
+  description: "I.e., \\\\(y = x * x = x^2\\\\)."
+}
+op {
+  name: "SquaredDifference"
+  input_arg {
+    name: "x"
+    type_attr: "T"
+  }
+  input_arg {
+    name: "y"
+    type_attr: "T"
+  }
+  output_arg {
+    name: "z"
+    type_attr: "T"
+  }
+  attr {
+    name: "T"
+    type: "type"
+    allowed_values {
+      list {
+        type: DT_FLOAT
+        type: DT_DOUBLE
+        type: DT_INT32
+        type: DT_COMPLEX64
+        type: DT_INT64
+      }
+    }
+  }
+  summary: "Returns (x - y)(x - y) element-wise."
+  is_commutative: true
+}
+op {
+  name: "Squeeze"
+  input_arg {
+    name: "input"
+    description: "The `input` to squeeze."
+    type_attr: "T"
+  }
+  output_arg {
+    name: "output"
+    description: "Contains the same data as `input`, but has one or more dimensions of\nsize 1 removed."
+    type_attr: "T"
+  }
+  attr {
+    name: "T"
+    type: "type"
+  }
+  attr {
+    name: "squeeze_dims"
+    type: "list(int)"
+    default_value {
+      list {
+      }
+    }
+    description: "If specified, only squeezes the dimensions listed. The dimension\nindex starts at 0. It is an error to squeeze a dimension that is not 1."
+    has_minimum: true
+  }
+  summary: "Removes dimensions of size 1 from the shape of a tensor."
+  description: "Given a tensor `input`, this operation returns a tensor of the same type with\nall dimensions of size 1 removed. If you don\'t want to remove all size 1\ndimensions, you can remove specific size 1 dimensions by specifying\n`squeeze_dims`.\n\nFor example:\n\n```prettyprint\n# \'t\' is a tensor of shape [1, 2, 1, 3, 1, 1]\nshape(squeeze(t)) ==> [2, 3]\n```\n\nOr, to remove specific size 1 dimensions:\n\n```prettyprint\n# \'t\' is a tensor of shape [1, 2, 1, 3, 1, 1]\nshape(squeeze(t, [2, 4])) ==> [1, 2, 3, 1]\n```"
+}
+op {
+  name: "Stack"
+  output_arg {
+    name: "handle"
+    description: "The handle to the stack."
+    type: DT_STRING
+    is_ref: true
+  }
+  attr {
+    name: "elem_type"
+    type: "type"
+    description: "The type of the elements on the stack."
+  }
+  attr {
+    name: "stack_name"
+    type: "string"
+    default_value {
+      s: ""
+    }
+    description: "Overrides the name used for the temporary stack resource. Default\nvalue is the name of the \'Stack\' op (which is guaranteed unique)."
+  }
+  summary: "A stack that produces elements in first-in last-out order."
+  is_stateful: true
+}
+op {
+  name: "StackClose"
+  input_arg {
+    name: "handle"
+    description: "The handle to a stack."
+    type: DT_STRING
+    is_ref: true
+  }
+  summary: "Delete the stack from its resource container."
+}
+op {
+  name: "StackPop"
+  input_arg {
+    name: "handle"
+    description: "The handle to a stack."
+    type: DT_STRING
+    is_ref: true
+  }
+  output_arg {
+    name: "elem"
+    description: "The tensor that is popped from the top of the stack."
+    type_attr: "elem_type"
+  }
+  attr {
+    name: "elem_type"
+    type: "type"
+    description: "The type of the elem that is popped."
+  }
+  summary: "Pop the element at the top of the stack."
+}
+op {
+  name: "StackPush"
+  input_arg {
+    name: "handle"
+    description: "The handle to a stack."
+    type: DT_STRING
+    is_ref: true
+  }
+  input_arg {
+    name: "elem"
+    description: "The tensor to be pushed onto the stack."
+    type_attr: "T"
+  }
+  output_arg {
+    name: "output"
+    description: "The same tensor as the input \'elem\'."
+    type_attr: "T"
+  }
+  attr {
+    name: "T"
+    type: "type"
+  }
+  attr {
+    name: "swap_memory"
+    type: "bool"
+    default_value {
+      b: false
+    }
+    description: "Swap `elem` to CPU. Default to false."
+  }
+  summary: "Push an element onto the stack."
+}
+op {
+  name: "StopGradient"
+  input_arg {
+    name: "input"
+    type_attr: "T"
+  }
+  output_arg {
+    name: "output"
+    type_attr: "T"
+  }
+  attr {
+    name: "T"
+    type: "type"
+  }
+  summary: "Stops gradient computation."
+  description: "When executed in a graph, this op outputs its input tensor as-is.\n\nWhen building ops to compute gradients, this op prevents the contribution of\nits inputs to be taken into account.  Normally, the gradient generator adds ops\nto a graph to compute the derivatives of a specified \'loss\' by recursively\nfinding out inputs that contributed to its computation.  If you insert this op\nin the graph it inputs are masked from the gradient generator.  They are not\ntaken into account for computing gradients.\n\nThis is useful any time you want to compute a value with TensorFlow but need\nto pretend that the value was a constant. Some examples include:\n\n*  The *EM* algorithm where the *M-step* should not involve backpropagation\n   through the output of the *E-step*.\n*  Contrastive divergence training of Boltzmann machines where, when\n   differentiating the energy function, the training must not backpropagate\n   through the graph that generated the samples from the model.\n*  Adversarial training, where no backprop should happen through the adversarial\n   example generation process."
+}
+op {
+  name: "StringToHashBucket"
+  input_arg {
+    name: "string_tensor"
+    type: DT_STRING
+  }
+  output_arg {
+    name: "output"
+    description: "A Tensor of the same shape as the input `string_tensor`."
+    type: DT_INT64
+  }
+  attr {
+    name: "num_buckets"
+    type: "int"
+    description: "The number of buckets."
+    has_minimum: true
+    minimum: 1
+  }
+  summary: "Converts each string in the input Tensor to its hash mod by a number of buckets."
+  description: "The hash function is deterministic on the content of the string within the\nprocess.\n\nNote that the hash function may change from time to time."
+}
+op {
+  name: "StringToNumber"
+  input_arg {
+    name: "string_tensor"
+    type: DT_STRING
+  }
+  output_arg {
+    name: "output"
+    description: "A Tensor of the same shape as the input `string_tensor`."
+    type_attr: "out_type"
+  }
+  attr {
+    name: "out_type"
+    type: "type"
+    default_value {
+      type: DT_FLOAT
+    }
+    description: "The numeric type to interpret each string in string_tensor as."
+    allowed_values {
+      list {
+        type: DT_FLOAT
+        type: DT_INT32
+      }
+    }
+  }
+  summary: "Converts each string in the input Tensor to the specified numeric type."
+  description: "(Note that int32 overflow results in an error while float overflow\nresults in a rounded value.)"
+}
+op {
+  name: "Sub"
+  input_arg {
+    name: "x"
+    type_attr: "T"
+  }
+  input_arg {
+    name: "y"
+    type_attr: "T"
+  }
+  output_arg {
+    name: "z"
+    type_attr: "T"
+  }
+  attr {
+    name: "T"
+    type: "type"
+    allowed_values {
+      list {
+        type: DT_FLOAT
+        type: DT_DOUBLE
+        type: DT_INT32
+        type: DT_COMPLEX64
+        type: DT_INT64
+      }
+    }
+  }
+  summary: "Returns x - y element-wise."
+}
+op {
+  name: "Sum"
+  input_arg {
+    name: "input"
+    description: "The tensor to reduce."
+    type_attr: "T"
+  }
+  input_arg {
+    name: "reduction_indices"
+    description: "The dimensions to reduce."
+    type: DT_INT32
+  }
+  output_arg {
+    name: "output"
+    description: "The reduced tensor."
+    type_attr: "T"
+  }
+  attr {
+    name: "keep_dims"
+    type: "bool"
+    default_value {
+      b: false
+    }
+    description: "If true, retain reduced dimensions with length 1."
+  }
+  attr {
+    name: "T"
+    type: "type"
+    allowed_values {
+      list {
+        type: DT_FLOAT
+        type: DT_DOUBLE
+        type: DT_INT64
+        type: DT_INT32
+        type: DT_UINT8
+        type: DT_UINT16
+        type: DT_INT16
+        type: DT_INT8
+        type: DT_COMPLEX64
+        type: DT_COMPLEX128
+        type: DT_QINT8
+        type: DT_QUINT8
+        type: DT_QINT32
+        type: DT_HALF
+      }
+    }
+  }
   summary: "Computes the sum of elements across dimensions of a tensor."
   description: "Reduces `input` along the dimensions given in `reduction_indices`. Unless\n`keep_dims` is true, the rank of the tensor is reduced by 1 for each entry in\n`reduction_indices`. If `keep_dims` is true, the reduced dimensions are\nretained with length 1."
 }
