--- conflicted
+++ resolved
@@ -79,19 +79,6 @@
   Returns:
     A tensor which if evaluated will compute and return the new moving average.
   """
-<<<<<<< HEAD
-
-  def update_fn(v, value, decay=decay):
-    decay = ops.convert_to_tensor(1.0 - decay, name="decay")
-    if decay.dtype != v.dtype.base_dtype:
-      decay = math_ops.cast(decay, v.dtype.base_dtype)
-    if zero_debias:
-      update_delta = _zero_debias(v, value, decay)
-    else:
-      update_delta = (v - value) * decay
-    return state_ops.assign_sub(v, update_delta, name=scope)
-=======
->>>>>>> a071e843
 
   with ops.name_scope(name, "AssignMovingAvg",
                       [variable, value, decay]) as scope:
@@ -115,11 +102,7 @@
       def merge_fn(strategy, v, value):
         value = strategy.extended.reduce_to(ds_reduce_util.ReduceOp.MEAN, value,
                                             v)
-<<<<<<< HEAD
-        return strategy.extended.update(v, update_fn, args=(value,))
-=======
         return update(strategy, v, value)
->>>>>>> a071e843
 
       return replica_context.merge_call(merge_fn, args=(variable, value))
     else:
@@ -224,36 +207,6 @@
     Operation which updates unbiased_var to the debiased moving average value.
   """
   with variable_scope.variable_scope(
-<<<<<<< HEAD
-      unbiased_var.name[:-len(":0")], values=[unbiased_var, value,
-                                              decay]) as scope:
-    with ops.colocate_with(unbiased_var):
-      with ops.init_scope():
-        biased_initializer = init_ops.zeros_initializer(
-            dtype=unbiased_var.dtype)(
-                unbiased_var.get_shape())
-        local_step_initializer = init_ops.zeros_initializer()
-
-      def _maybe_get_unique(name):
-        """Get name for a unique variable, if not `reuse=True`."""
-        if variable_scope.get_variable_scope().reuse:
-          return name
-        vs_vars = [
-            x.op.name
-            for x in variable_scope.get_variable_scope().global_variables()
-        ]
-        full_name = variable_scope.get_variable_scope().name + "/" + name
-        if full_name not in vs_vars:
-          return name
-        idx = 1
-        while full_name + ("_%d" % idx) in vs_vars:
-          idx += 1
-        return name + ("_%d" % idx)
-
-      biased_var = variable_scope.get_variable(
-          _maybe_get_unique("biased"),
-          initializer=biased_initializer,
-=======
       unbiased_var.name[:-len(":0")], values=[unbiased_var, value, decay]):
     with ops.init_scope():
       biased_initializer = init_ops.zeros_initializer()
@@ -281,7 +234,6 @@
           initializer=biased_initializer,
           shape=unbiased_var.get_shape(),
           dtype=unbiased_var.dtype,
->>>>>>> a071e843
           trainable=False)
       local_step = variable_scope.get_variable(
           _maybe_get_unique("local_step"),
@@ -290,20 +242,6 @@
           initializer=local_step_initializer,
           trainable=False)
 
-<<<<<<< HEAD
-      # Get an update ops for both shadow variables.
-      update_biased = state_ops.assign_sub(
-          biased_var, (biased_var - value) * decay, name=scope.name)
-      update_local_step = local_step.assign_add(1)
-
-      # Compute the value of the delta to update the unbiased EMA. Make sure to
-      # use the new values of the biased variable and the local step.
-      with ops.control_dependencies([update_biased, update_local_step]):
-        # This function gets `1 - decay`, so use `1.0 - decay` in the exponent.
-        unbiased_ema_delta = (
-            unbiased_var - biased_var.read_value() /
-            (1 - math_ops.pow(1.0 - decay, local_step.read_value())))
-=======
   def update_fn(v, value, biased_var, local_step):
     update_biased = state_ops.assign_sub(biased_var,
                                          (biased_var - value) * decay)
@@ -313,7 +251,6 @@
     bias_factor = 1 - math_ops.pow(1.0 - decay, update_local_step)
     return state_ops.assign(
         v, update_biased / bias_factor, name=ops.get_name_scope() + "/")
->>>>>>> a071e843
 
   return strategy.extended.update(
       unbiased_var, update_fn, args=(value, biased_var, local_step))
