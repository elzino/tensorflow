--- conflicted
+++ resolved
@@ -89,7 +89,6 @@
     return labels, predictions
 
 
-<<<<<<< HEAD
 @tf_export('math.confusion_matrix', v1=[])
 def confusion_matrix(labels,
                      predictions,
@@ -97,11 +96,6 @@
                      weights=None,
                      dtype=dtypes.int32,
                      name=None):
-=======
-@tf_export('confusion_matrix')
-def confusion_matrix(labels, predictions, num_classes=None, dtype=dtypes.int32,
-                     name=None, weights=None):
->>>>>>> a6d8ffae
   """Computes the confusion matrix from predictions and labels.
 
   The matrix columns represent the prediction labels and the rows represent the
