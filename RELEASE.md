--- conflicted
+++ resolved
@@ -1,146 +1,9 @@
-<<<<<<< HEAD
-# Release 1.14.0
-
-## Major Features and Improvements
-
-* This is the first 1.x release containing the compat.v2 module. This module is required to allow libraries to publish code which works in both 1.x and 2.x. After this release, no backwards incompatible changes are allowed in the 2.0 Python API.
-* Turn on MKL-DNN contraction kernels by default. MKL-DNN dynamically dispatches the best kernel implementation based on CPU vector architecture. To disable them, build with --define=tensorflow_mkldnn_contraction_kernel=0.
-
-## Behavioral changes
-
-* Set default loss reduction as `AUTO` for improving reliability of loss scaling with distribution strategy and custom training loops. `AUTO` indicates that the reduction option will be determined by the usage context. For almost all cases this defaults to `SUM_OVER_BATCH_SIZE`. When used in distribution strategy scope, outside of built-in training loops such as `tf.keras` `compile` and `fit`, we expect reduction value to be 'None' or 'SUM'. Using other values will raise an error.
-* Wraps losses passed to the `compile` API (strings and v1 losses) which are not instances of v2 `Loss` class in `LossWrapper` class. => All losses will now use `SUM_OVER_BATCH_SIZE` reduction as default.
-* Disable `run_eagerly` and distribution strategy if there are symbolic tensors added to the model using `add_metric` or `add_loss`.
-* tf.linspace(start, stop, num) now always uses "stop" as last value (for num > 1)
-* `ResourceVariable` and `Variable` no longer accepts `constraint` in the constructor, nor expose it as a @property.
-* The behavior of tf.gather is now correct when axis=None and batch_dims<0.
-* Only create a GCS directory object if the object does not already exist.
-* In `map_vectorization` optimization, reduce the degree of parallelism in the vectorized map node.
-* Bug fix: loss and gradients should now more reliably be correctly scaled w.r.t. the global batch size when using a tf.distribute.Strategy.
-* Updating cosine similarity loss - removed the negate sign from cosine similarity.
-* DType is no longer convertible to an int. Use dtype.as_datatype_enum instead of int(dtype) to get the same result.
-* Changed default for gradient accumulation for TPU embeddings to true.
-* Callbacks now log values in eager mode when a deferred build model is used.
-* Transitive dependencies on :pooling_ops were removed.  Some users may need to add explicit dependencies on :pooling_ops if they reference the operators from that library.
-
-## Bug Fixes and Other Changes
-* Documentation
-* Deprecations and Symbol renames.
-  * Remove unused StringViewVariantWrapper
-  * Delete unused Fingerprint64Map op registration
-  * SignatureDef util functions have been deprecated.
-  * Renamed tf.image functions to remove duplicate "image" where it is redundant.
-  * tf.keras.experimental.export renamed to tf.keras.experimental.export_saved_model
-  * Standardize the LayerNormalization API by replacing the args `norm_axis` and `params_axis` with `axis`.
-  * Tensor::UnsafeCopyFromInternal deprecated in favor Tensor::BitcastFrom
-* Keras & Python API
-  * Add v2 module aliases for:
-    * tf.initializers => tf.keras.initializers
-    * tf.losses => tf.keras.losses & tf.metrics => tf.keras.metrics
-    * tf.optimizers => tf.keras.optimizers
-  * Add tf.keras.layers.AbstractRNNCell as the preferred implementation of RNN cell for TF v2. User can use it to implement RNN cell with custom behavior.
-  * Adding `clear_losses` API to be able to clear losses at the end of forward pass in a custom training loop in eager.
-  * Add support for passing list of lists to the `metrics` param in Keras `compile`.
-  * Added top-k to precision and recall to keras metrics.
-  * Adding public APIs for `cumsum` and `cumprod` keras backend functions.
-  * Fix: model.add_loss(symbolic_tensor) should work in ambient eager.
-  * Add name argument to tf.string_split and tf.strings_split
-  * Minor change to SavedModels exported from Keras using tf.keras.experimental.export. (SignatureDef key for evaluation mode is now "eval" instead of "test"). This will be reverted back to "test" in the near future.
-  * Updates binary cross entropy logic in Keras when input is probabilities. Instead of converting probabilities to logits, we are using the cross entropy formula for probabilities.
-  * Raw TensorFlow functions can now be used in conjunction with the Keras Functional API during model creation. This obviates the need for users to create Lambda layers in most cases when using the Functional API. Like Lambda layers, TensorFlow functions that result in Variable creation or assign ops are not supported.
-  * Keras training and validation curves are shown on the same plot.
-  * Introduce `dynamic` constructor argument in Layer and Model, which should be set to True when using imperative control flow in the `call` method.
-  * Removing of dtype in the constructor of initializers and partition_info in call.
-* New ops and improved op functionality
-  * Add OpKernels for some stateless maps
-  * Add v2 APIs for AUCCurve and AUCSummationMethod enums. #tf-metrics-convergence
-  * Add tf.math.nextafter op.
-  * Add CompositeTensor base class.
-  * Add tf.linalg.tridiagonal_solve op.
-  * Add opkernel templates for common table operations.
-  * Added support for TFLite in TensorFlow 2.0.
-  * Adds summary trace API for collecting graph and profile information.
-  * Add batch_dims argument to tf.gather.
-  * Add support for `add_metric` in the graph function mode.
-  * Add C++ Gradient for BatchMatMulV2.
-  * Added tf.random.binomial
-  * Added gradient for SparseToDense op.
-  * Add legacy string flat hash map op kernels
-  * Add a ragged size op and register it to the op dispatcher
-  * Add broadcasting support to tf.matmul.
-  * Add ellipsis (...) support for tf.einsum()
-  * Added LinearOperator.adjoint and LinearOperator.H (alias).
-  * Added GPU implementation of tf.linalg.tridiagonal_solve.
-  * Added strings.byte_split
-  * Add RaggedTensor.placeholder()
-  * Add a new "result_type" parameter to tf.strings.split
-  * `add_update` can now be passed a zero-arg callable in order to support turning off the update when setting `trainable=False` on a Layer of a Model compiled with `run_eagerly=True`.
-  * Add variant wrapper for absl::string_view
-  * Add expand_composites argument to all nest.* methods.
-  * Add pfor converter for Squeeze.
-  * Bug fix for tf.tile gradient
-  * Expose CriticalSection in core as tf.CriticalSection.
-  * Update Fingerprint64Map to use aliases
-  * ResourceVariable support for gather_nd.
-  * ResourceVariable's gather op supports batch dimensions.
-  * Variadic reduce is supported on CPU
-  * Extend tf.function with basic support for CompositeTensors arguments (such as SparseTensor and RaggedTensor).
-  * Add templates and interfaces for creating lookup tables
-  * Post-training quantization tool supports quantizing weights shared by multiple operations. The models made with versions of this tool will use INT8 types for weights and will only be executable interpreters from this version onwards.
-  * Malformed gif images could result in an access out of bounds in the color palette of the frame. This has been fixed now
-  * image.resize now considers proper pixel centers and has new kernels (incl. anti-aliasing).
-* Performance
-  * Turn on MKL-DNN contraction kernels by default. MKL-DNN dynamically dispatches the best kernel implementation based on CPU vector architecture. To disable them, build with --define=tensorflow_mkldnn_contraction_kernel=0.
-  * Support for multi-host ncclAllReduce in Distribution Strategy.
-  * Expose a flag that allows the number of threads to vary across Python benchmarks.
-* TensorFlow 2.0 Development
-  * Add v2 sparse categorical crossentropy metric.
-  * Allow non-Tensors through v2 losses.
-  * Add UnifiedGRU as the new GRU implementation for tf2.0. Change the default recurrent activation function for GRU from 'hard_sigmoid' to 'sigmoid', and 'reset_after' to True in 2.0. Historically recurrent activation is 'hard_sigmoid' since it is fast than 'sigmoid'. With new unified backend between CPU and GPU mode, since the CuDNN kernel is using sigmoid, we change the default for CPU mode to sigmoid as well. With that, the default GRU will be compatible with both CPU and GPU kernel. This will enable user with GPU to use CuDNN kernel by default and get a 10x performance boost in training. Note that this is checkpoint breaking change. If user want to use their 1.x pre-trained checkpoint, please construct the layer with GRU(recurrent_activation='hard_sigmoid', reset_after=False) to fallback to 1.x behavior.
-  * TF 2.0 - Update metric name to always reflect what the user has given in compile. Affects following cases 1. When name is given as 'accuracy'/'crossentropy' 2. When an aliased function name is used eg. 'mse' 3. Removing the `weighted` prefix from weighted metric names.
-  * Begin adding Go wrapper for C Eager API
-  * image.resize in 2.0 now supports gradients for the new resize kernels.
-  * removed tf.string_split from v2 API
-  * Expose tf.contrib.proto.* ops in tf.io (they will exist in TF2)
-  * "Updates the TFLiteConverter API in 2.0. Changes from_concrete_function to from_concrete_functions."
-  * Enable tf.distribute.experimental.MultiWorkerMirroredStrategy working in eager mode.
-  * Support both binary and -1/1 label input in v2 hinge and squared hinge losses.
-* TensorFlow Lite
-  * "Adds support for tflite_convert in 2.0."
-  * "Remove lite.OpHint, lite.experimental, and lite.constant from 2.0 API."
-* tf.contrib
-  * Added Neural Turing Implementation as described in https://arxiv.org/abs/1807.08518.
-  * Remove tf.contrib.timeseries dependency on TF distributions.
-* tf.data
-  * Add num_parallel_reads and passing in a Dataset containing filenames into TextLineDataset and FixedLengthRecordDataset
-  * Going forward we operate in TF 2.0, this change is part of the effort to slowly converting XYZDataset to DatasetV2 type which is the official version going to be used in TF 2.0 and motivated by some compatibility issue found, _BigtableXYZDataset (of type DatasetV2) does not implement the _as_variant_tensor() of DatasetV1, when moving contrib.bigtable to tensorflow_io. Converting into DatasetV2 removes the overheads to maintain V1 while we are moving into TF 2.0.
-  * Add dataset ops to the graph (or create kernels in Eager execution) during the python Dataset object creation instead doing it during Iterator creation time.
-  * Add support for TensorArrays to tf.data Dataset.
-  * Switching tf.data functions to use `defun`, providing an escape hatch to continue using the legacy `Defun`.
-* Toolchains
-  * CUDNN_INSTALL_PATH, TENSORRT_INSTALL_PATH, NCCL_INSTALL_PATH, NCCL_HDR_PATH are deprecated. Use TF_CUDA_PATHS instead which supports a comma-separated list of base paths that are searched to find CUDA libraries and headers.
-  * TF code now resides in `tensorflow_core` and `tensorflow` is just a virtual pip package. No code changes are needed for projects using TensorFlow, the change is transparent
-* XLA
-  * XLA HLO graphs can be inspected with interactive_graphviz tool now.
-* Estimator
-  * Use tf.compat.v1.estimator.inputs instead of tf.estimator.inputs
-  * Replace contrib references with tf.estimator.experimental.* for apis in early_stopping.py
-
-
-## Thanks to our Contributors
-
-This release contains contributions from many people at Google, as well as:
-
-1e100, 4d55397500, a6802739, abenmao, Adam Weiss, Ag Ramesh, Alan Du, Albin Joy, Alex, Aman Patel, Amit, Amit Kumar Jaiswal, Amit Srivastava, Andreas Eberle, Andy Craze, Anthony Platanios, Armen Poghosov, armenpoghosov, arp95, Arpit Shah, Ashwin Ramaswami, Aurelien Geron, AuréLien Geron, aweers, awesomealex1, Ayush Agrawal, Ben Barsdell, Bharat Raghunathan, Bhavani Subramanian, blairhan, BléNesi Attila, Brandon Carter, candy.dc, Chao Liu, chenchc, chie8842, Christian Hansen, Christian Sigg, Clayne Robison, crafet, csukuangfj, ctiijima, Dan Jarvis, Dan Lazewatsky, Daniel Ingram, Daniel Salvadori, Dave Airlie, David Norman, Dayananda V, Dayananda-V, delock, Denis Khalikov, Deven Desai, Dheeraj Rajaram Reddy, dmitrievanthony, Donovan Ong, Drew Szurko, Duncan Riach, Dustin Neighly, Edward Forgacs, EFanZh, Fei Hu, Felix Lemke, Filip Matzner, fo40225, frreiss, Gautam, gehring, Geoffrey Irving, Grzegorz George Pawelczak, Grzegorz Pawelczak, Gyoung-Yoon Ryoo, HanGuo97, Hanton Yang, Hari Shankar, hehongliang, Heungsub Lee, Hoeseong Kim, I-Hong Jhuo, Ilango R, Innovimax, Irene Dea, Jacky Ko, Jakub Lipinski, Jason Zaman, jcf94, Jeffrey Poznanovic, Jens Elofsson, Jeroen BéDorf, Jia Qingtong, Jiankang, Joe Q, Joe Quadrino, Joeran Beel, Jonas Rauber, Jonathan, Jonathan Kyl, Joppe Geluykens, Joseph Friedman, jtressle, jwu, K Yasaswi Sri Chandra Gandhi, K. Hodges, Kaixi Hou, Karl Lessard, Karl Weinmeister, Karthik Muthuraman, Kashif Rasul, KDR, Keno Fischer, Kevin Mader, kjopek, Koan-Sin Tan, kouml, ktaebum, Lakshay Tokas, Laurent Le Brun, Letian Kang, Li, Guizi, Loo Rong Jie, Lucas Hendren, Lukas Geiger, Luke Han, luxupu, Ma, Guokai, Mahmoud Abuzaina, Mandar Deshpande, manhyuk, Marco Gaido, Marek Drozdowski, Mark Collier, Mark Ryan, mars20, Mateusz Chudyk, Matt Conley, MattConley, mbhuiyan, mdfaijul, Melissa Grueter, Michael KäUfl, MickaëL Schoentgen, Miguel Morin, Mihail Salnikov, Mike Arpaia, Mike Holcomb, monklof, Moses Marin, Mshr-H, nammbash, Natalia Gimelshein, Nayana-Ibm, neargye, Neeraj Pradhan, Nehal J Wani, Nick, Niels Ole Salscheider, Niranjan Hasabnis, nlewycky, Nuka-137, Nutti, olicht, P Sudeepam, Palmer Lao, Pan Daoxin, Pariksheet Pinjari, Pavel Samolysov, PENGWA, Pooya Davoodi, R S Nikhil Krishna, Rohit Gupta, Roman Soldatow, rthadur, Ruizhe, Ryan Jiang, Samantha Andow, Sami Kama, Sana-Damani, Saurabh Deoras, sdamani, seanshpark, Sebastien Iooss, Serv-Inc, Shahzad Lone, Shashank Gupta, Shashi, shashvat, shashvatshahi1998, Siju, Siju Samuel, Snease-Abq, Spencer Schaber, sremedios, srinivasan.narayanamoorthy, Steve Lang, Steve Nesae, Sumesh Udayakumaran, Supriya Rao, Taylor Jakobson, Taylor Thornton, Ted Chang, ThisIsPIRI, Thomas Deegan, Thomas Hagebols, tianyapiaozi, Tim Zaman, tomguluson92, Tongxuan Liu, TungJerry, v1incent, Vagif, vcarpani, Vikram Tiwari, Vishwak Srinivasan, Vitor-Alves, wangsiyu, wateryzephyr, WeberXie, WeijieSun, Wen-Heng (Jack) Chung, wenxizhu, Will Battel, William D. Irons, wyzhao, Xin, Yasuhiro Matsumoto, ymodak, Yong Tang, Younes Khoudli, Yuan Lin, Yves-Noel Weweler, Zantares, zjjott, 卜居, 王振华 (Wang Zhenhua), 黄鑫
-
-=======
 # Release 1.12.2
 
 ## Bug Fixes and Other Changes
 
 *   Fixes a potential security vulnerability where carefully crafted GIF images
     can produce a null pointer dereference during decoding.
->>>>>>> a071e843
 
 # Release 1.13.0
 
